--- conflicted
+++ resolved
@@ -1,145 +1,113 @@
-# Copyright (c) Microsoft Corporation. All rights reserved.
-# Licensed under the MIT License.
-
-version: 2.0
-jobs:
-
-  #========Build-Test==========# 
-
-  # SGX1 | Debug 
-  build-test-sgx1-debug:
-    docker:
-      - image: oeciteam/oetools:1.0.0
-    working_directory: ~/Microsoft-OE
-    steps:
-      - checkout
-      # Build and Test
-      - run:
-          name: SGX1-Debug
-          command:  |
-<<<<<<< HEAD
-            ./scripts/pre-commit &&
-            ./scripts/build-testall
- 
-=======
-            mkdir build &&
-            cd build &&
-            cmake .. &&
-            make &&
-            OE_SIMULATION=1 ctest
-             
->>>>>>> 0117fa29
-  # SGX1 | RelWithDebInfo
-  build-test-sgx1-relwithdebinfo:
-    docker:
-      - image: oeciteam/oetools:1.0.0
-    working_directory: ~/Microsoft-OE
-    steps:
-      - checkout
-      # Build and Test
-      - run: 
-          name: SGX1-RelWithDebInfo
-          command:  |
-<<<<<<< HEAD
-             ./scripts/pre-commit &&
-             ./scripts/build-testall -p SGX1 -b RelWithDebInfo
-  
-  # SGX1 | Release
-=======
-            mkdir build &&
-            cd build &&
-            cmake .. -DCMAKE_BUILD_TYPE=RelWithDebInfo &&
-            make &&
-            OE_SIMULATION=1 ctest
-            
-    # SGX1 | Release
->>>>>>> 0117fa29
-  build-test-sgx1-release:
-    docker:
-      - image: oeciteam/oetools:1.0.0
-    working_directory: ~/Microsoft-OE
-    steps:
-      - checkout
-      # Build and Test
-      - run: 
-          name: SGX1-Release
-          command:  |
-<<<<<<< HEAD
-             ./scripts/pre-commit &&
-             ./scripts/build-testall -p SGX1 -b Release
-=======
-            mkdir build &&
-            cd build &&
-            cmake .. -DCMAKE_BUILD_TYPE=Release &&
-            make &&
-            OE_SIMULATION=1 ctest
->>>>>>> 0117fa29
-             
-  # SGX1-FLC | Debug 
-  build-test-sgx1-flc-debug:
-    docker:
-      - image: oeciteam/oetools:1.0.0
-    working_directory: ~/Microsoft-OE
-    steps:
-      - checkout
-      # Build and Test
-      - run:
-          name: SGX1-FLC-Debug
-          command:  |
-             ./scripts/pre-commit &&
-<<<<<<< HEAD
-             ./scripts/build-testall -p SGX1-FLC -b Debug
-
-=======
-             sudo ./scripts/build-testall -p SGX1-FLC -b Release
-            
->>>>>>> 0117fa29
-  # SGX1-FLC | RelWithDebInfo
-  build-test-sgx1-flc-relwithdebinfo:
-    docker:
-      - image: oeciteam/oetools:1.0.0
-    working_directory: ~/Microsoft-OE
-    steps:
-      - checkout
-      # Build and Test
-      - run:
-          name: SGX1-FLC-RelWithDebInfo
-          command:  |
-             ./scripts/pre-commit &&
-             ./scripts/build-testall -p SGX1-FLC -b RelWithDebInfo
-
-  # SGX1-FLC | Release 
-  build-test-sgx1-flc-release:
-    docker:
-      - image: oeciteam/oetools:1.0.0
-    working_directory: ~/Microsoft-OE
-    steps:
-      - checkout
-      # Build and Test
-      - run:
-          name: SGX1-FLC-Release
-          command:  |
-             ./scripts/pre-commit &&
-             ./scripts/build-testall -p SGX1-FLC -b Release
-             
-workflows:
-  version: 2
-  build-test:
-    jobs:                
-      #  1. sgx1-debug((build-test))
-       # - build-test-sgx1-debug
-            
-      # 2.  sgx1-relwithdebinfo(build-test)     
-       # - build-test-sgx1-relwithdebinfo
-            
-      # 3.  sgx1-release(build-test)    
-       #- build-test-sgx1-release
-            
-      # 4.  sgx1-flc-debug(build-test)
-       - build-test-sgx1-flc-debug
-            
-      # 5.  sgx1-flc-relwithdebinfo(build-test)  
-       #- build-test-sgx1-flc-relwithdebinfo
-            
-      # 6.  sgx1-flc-release(build-test)    
-       #- build-test-sgx1-flc-release
+# Copyright (c) Microsoft Corporation. All rights reserved.
+# Licensed under the MIT License.
+
+version: 2.0
+jobs:
+
+  #========Build-Test==========# 
+
+  # SGX1 | Debug 
+  build-test-sgx1-debug:
+    docker:
+      - image: oeciteam/oetools:1.0.0
+    working_directory: ~/Microsoft-OE
+    steps:
+      - checkout
+      # Build and Test
+      - run:
+          name: SGX1-Debug
+          command:  |
+            ./scripts/pre-commit &&
+            ./scripts/build-testall 
+
+  # SGX1 | RelWithDebInfo
+  build-test-sgx1-relwithdebinfo:
+    docker:
+      - image: oeciteam/oetools:1.0.0
+    working_directory: ~/Microsoft-OE
+    steps:
+      - checkout
+      # Build and Test
+      - run: 
+          name: SGX1-RelWithDebInfo
+          command:  |
+             ./scripts/pre-commit &&
+             ./scripts/build-testall -p SGX1 -b RelWithDebInfo
+  
+  # SGX1 | Release
+  build-test-sgx1-release:
+    docker:
+      - image: oeciteam/oetools:1.0.0
+    working_directory: ~/Microsoft-OE
+    steps:
+      - checkout
+      # Build and Test
+      - run: 
+          name: SGX1-Release
+          command:  |
+             ./scripts/pre-commit &&
+             ./scripts/build-testall -p SGX1 -b Release
+             
+  # SGX1-FLC | Debug 
+  build-test-sgx1-flc-debug:
+    docker:
+      - image: oeciteam/oetools:1.0.0
+    working_directory: ~/Microsoft-OE
+    steps:
+      - checkout
+      # Build and Test
+      - run:
+          name: SGX1-FLC-Debug
+          command:  |
+             ./scripts/pre-commit &&
+             ./scripts/build-testall -p SGX1-FLC -b Debug
+
+  # SGX1-FLC | RelWithDebInfo
+  build-test-sgx1-flc-relwithdebinfo:
+    docker:
+      - image: oeciteam/oetools:1.0.0
+    working_directory: ~/Microsoft-OE
+    steps:
+      - checkout
+      # Build and Test
+      - run:
+          name: SGX1-FLC-RelWithDebInfo
+          command:  |
+             ./scripts/pre-commit &&
+             ./scripts/build-testall -p SGX1-FLC -b RelWithDebInfo
+
+  # SGX1-FLC | Release 
+  build-test-sgx1-flc-release:
+    docker:
+      - image: oeciteam/oetools:1.0.0
+    working_directory: ~/Microsoft-OE
+    steps:
+      - checkout
+      # Build and Test
+      - run:
+          name: SGX1-FLC-Release
+          command:  |
+             ./scripts/pre-commit &&
+             ./scripts/build-testall -p SGX1-FLC -b Release
+             
+workflows:
+  version: 2
+  build-test:
+    jobs:                
+      #  1. sgx1-debug((build-test))
+      - build-test-sgx1-debug
+            
+      # 2.  sgx1-relwithdebinfo(build-test)     
+      # - build-test-sgx1-relwithdebinfo
+            
+      # 3.  sgx1-release(build-test)    
+      # - build-test-sgx1-release
+            
+      # 4.  sgx1-flc-debug(build-test)
+      - build-test-sgx1-flc-debug
+            
+      # 5.  sgx1-flc-relwithdebinfo(build-test)  
+      # - build-test-sgx1-flc-relwithdebinfo
+            
+      # 6.  sgx1-flc-release(build-test)    
+      # - build-test-sgx1-flc-release