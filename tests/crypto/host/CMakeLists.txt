# Copyright (c) Microsoft Corporation. All rights reserved.
# Licensed under the MIT License.

add_executable(hostcrypto 
    main.c
<<<<<<< HEAD
    ec.c
=======
>>>>>>> c058daf1
    ../asn1_tests.c
    ../crl_tests.c
    ../ec_tests.c
    ../hash.c
    ../random_tests.c
    ../rsa_tests.c
    ../sha_tests.c
    ../tests.c)

target_link_libraries(hostcrypto oehost)

add_test(tests/crypto/host hostcrypto)
<|MERGE_RESOLUTION|>--- conflicted
+++ resolved
@@ -3,10 +3,6 @@
 
 add_executable(hostcrypto 
     main.c
-<<<<<<< HEAD
-    ec.c
-=======
->>>>>>> c058daf1
     ../asn1_tests.c
     ../crl_tests.c
     ../ec_tests.c
