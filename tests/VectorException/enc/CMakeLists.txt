# Copyright (c) Microsoft Corporation. All rights reserved.
# Licensed under the MIT License.

include(add_enclave_executable)
add_enclave_executable(VectorExceptionEnc sign.conf private.pem
    enc.c
    sigill_handling.c
    )

<<<<<<< HEAD
target_include_directories(VectorExceptionEnc SYSTEM PRIVATE ${OE_C_COMPILER_INCDIR})
=======
target_link_libraries(VectorExceptionEnc oecore)

target_include_directories(VectorExceptionEnc SYSTEM PRIVATE
    ${OE_C_COMPILER_INCDIR})
>>>>>>> d2d8ab80
<|MERGE_RESOLUTION|>--- conflicted
+++ resolved
@@ -7,11 +7,7 @@
     sigill_handling.c
     )
 
-<<<<<<< HEAD
-target_include_directories(VectorExceptionEnc SYSTEM PRIVATE ${OE_C_COMPILER_INCDIR})
-=======
 target_link_libraries(VectorExceptionEnc oecore)
 
 target_include_directories(VectorExceptionEnc SYSTEM PRIVATE
-    ${OE_C_COMPILER_INCDIR})
->>>>>>> d2d8ab80
+    ${OE_C_COMPILER_INCDIR})