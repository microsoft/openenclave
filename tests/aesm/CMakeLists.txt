--- conflicted
+++ resolved
@@ -4,39 +4,13 @@
 add_executable(aesm main.cpp)
 target_link_libraries(aesm oehost)
 
-<<<<<<< HEAD
-# Additional compilation and link options when using libsgx
-if(USE_LIBSGX)
-add_dependencies(aesm libsgx_includes libsgx_urts)
-=======
 # Additional compilation options when using libsgx instead of AESM
 if(USE_LIBSGX)
->>>>>>> a697e4af
 target_include_directories(aesm PUBLIC
     $<BUILD_INTERFACE:${OE_INCDIR}/openenclave/libsgx>
     $<INSTALL_INTERFACE:${CMAKE_INSTALL_INCLUDEDIR}/openenclave/libsgx>
     )
-<<<<<<< HEAD
-target_link_libraries(aesm libsgxoeql libsgx_urts)
 target_compile_definitions(aesm PRIVATE OE_USE_LIBSGX)
-
-# Signed QE and PCE enclave binaries need to be in the same folder
-add_custom_command(OUTPUT aesm.libsgx_pce
-    COMMAND ${CMAKE_COMMAND} -E copy_if_different ${OE_BINDIR}/libsgx/libsgx_pce.signed.so .
-    DEPENDS ${OE_BINDIR}/libsgx/libsgx_pce.signed.so
-    WORKING_DIRECTORY ${CMAKE_CURRENT_BINARY_DIR}
-    )
-add_custom_command(OUTPUT aesm.libsgx_qe3
-    COMMAND ${CMAKE_COMMAND} -E copy_if_different ${OE_BINDIR}/libsgx/libsgx_qe3.signed.so .
-    DEPENDS ${OE_BINDIR}/libsgx/libsgx_qe3.signed.so
-    WORKING_DIRECTORY ${CMAKE_CURRENT_BINARY_DIR}
-    )
-add_custom_target(aesm.dependencies ALL
-    DEPENDS aesm.libsgx_pce aesm.libsgx_qe3
-    )
-=======
-target_compile_definitions(aesm PRIVATE OE_USE_LIBSGX)
->>>>>>> a697e4af
 endif()
 
 add_test(NAME tests/aesm COMMAND ./aesm)
