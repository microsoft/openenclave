--- conflicted
+++ resolved
@@ -2,41 +2,33 @@
 # Licensed under the MIT License.
 
 include(add_enclave_executable)
-<<<<<<< HEAD
-add_enclave_executable(mbed_enc sign.conf private.pem
-    enc.c
-=======
 include(${CMAKE_CURRENT_LIST_DIR}/../../../cmake/get_testcase_name.cmake)
 include_directories(${CMAKE_BINARY_DIR}/3rdparty/mbedtls/mbedtls-wrap-prefix/src/mbedtls-wrap/include/)
 # helper lib to contain file needed by some tests
-add_library (libmbedtest-support
+add_library (libmbedtest-support_enc
     enc.cpp
    )
-target_compile_options(libmbedtest-support PRIVATE
+target_compile_options(libmbedtest-support_enc PRIVATE
     $<$<COMPILE_LANGUAGE:CXX>:-std=c++14>
->>>>>>> f30268ae
     )
-target_link_libraries(libmbedtest-support PUBLIC oelibcxx)
-target_link_libraries(libmbedtest-support INTERFACE -Wl,--undefined=Test)
+target_link_libraries(libmbedtest-support_enc PUBLIC oelibcxx)
+target_link_libraries(libmbedtest-support_enc INTERFACE -Wl,--undefined=Test)
 
-<<<<<<< HEAD
-target_link_libraries(mbed_enc mbedcrypto oelibc)
-=======
 # helper function to create enclave binary
 function(add_libmbed_test_enc NAME CXXFILE)
     #message("libcxx-test NAME=${NAME} CXXFILE=${CXXFILE}")
-    add_enclave_executable(libmbedtest-${NAME} sign.conf private.pem
+    add_enclave_executable(libmbedtest-${NAME}_enc sign.conf private.pem
         main.cpp
         )
 
-    target_include_directories(libmbedtest-${NAME} PUBLIC
+    target_include_directories(libmbedtest-${NAME}_enc PUBLIC
         ..
         ${PROJECT_SOURCE_DIR}/3rdparty/mbedtls/mbedtls/tests
         )
-    target_compile_options(libmbedtest-${NAME} PRIVATE --std=c++14)
-    target_compile_definitions(libmbedtest-${NAME} PRIVATE -DWITH_MAIN -D__TEST__="${CXXFILE}")
-    target_link_libraries(libmbedtest-${NAME} mbedcrypto )
-    target_link_libraries(libmbedtest-${NAME} libmbedtest-support)
+    target_compile_options(libmbedtest-${NAME}_enc PRIVATE --std=c++14)
+    target_compile_definitions(libmbedtest-${NAME}_enc PRIVATE -DWITH_MAIN -D__TEST__="${CXXFILE}")
+    target_link_libraries(libmbedtest-${NAME}_enc mbedcrypto )
+    target_link_libraries(libmbedtest-${NAME}_enc libmbedtest-support)
 endfunction(add_libmbed_test_enc)
 
 # iterate over the supported tests and create a binary for each.
@@ -44,5 +36,4 @@
 foreach(testcase ${alltests})
     get_testcase_name(${testcase} name "../../3rdparty/mbedtls/mbedtls/programs/test/")
     add_libmbed_test_enc("${name}" "${testcase}")
-endforeach(testcase)
->>>>>>> f30268ae
+endforeach(testcase)