--- conflicted
+++ resolved
@@ -1,14 +1,10 @@
 # Copyright (c) Microsoft Corporation. All rights reserved.
 # Licensed under the MIT License.
 
-<<<<<<< HEAD
-add_executable(libmbedtest_host host.cpp)
-=======
-add_executable(libmbedtesthost host.c ocalls.c)
+add_executable(libmbedtest_host host.c ocalls.c)
 
-target_compile_options(libmbedtesthost PRIVATE
+target_compile_options(libmbedtest_host PRIVATE
      -Wno-error
     )
->>>>>>> c89e11a3
 
 target_link_libraries(libmbedtest_host oehostapp)