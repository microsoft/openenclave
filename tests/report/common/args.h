--- conflicted
+++ resolved
@@ -25,18 +25,11 @@
 
 struct VerifyTCBInfoArgs
 {
-<<<<<<< HEAD
-    uint8_t* tcbInfo;     /* in */
-    uint32_t tcbInfoSize; /* in */
-    void* parsedTcbInfo;  /* out */
-    oe_result_t result;   /* out */
-=======
     uint8_t* tcbInfo;       /* in */
     uint32_t tcbInfoSize;   /* in */
     void* platformTcbLevel; /* in */
     void* parsedTcbInfo;    /* out */
     oe_result_t result;     /* out */
->>>>>>> c058daf1
 };
 
 struct ParseJsonArgs
