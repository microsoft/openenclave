// Copyright (c) Microsoft Corporation. All rights reserved.
// Licensed under the MIT License.

#include <openenclave/bits/aesm.h>
#include <openenclave/bits/error.h>
#include <openenclave/bits/hexdump.h>
#include <openenclave/bits/tests.h>
#include <openenclave/bits/utils.h>
#include <openenclave/host.h>

#include <fstream>
#include <streambuf>
#include <vector>
#include "../../../host/quote.h"
#include "../common/args.h"
#include "../common/tests.cpp"

#define SKIP_RETURN_CODE 2

int main(int argc, const char* argv[])
{
    SGX_TargetInfo targetInfo;
    OE_Result result;
    OE_Enclave* enclave = NULL;

    /* Check arguments */
    if (argc != 2)
    {
        fprintf(stderr, "Usage: %s ENCLAVE\n", argv[0]);
        exit(1);
    }

    const uint32_t flags = OE_GetCreateFlags();
    if ((flags & OE_ENCLAVE_FLAG_SIMULATE) != 0)
    {
        printf(
            "=== Skipped unsupported test in simulation mode "
            "(report)\n");
        return SKIP_RETURN_CODE;
    }

    /* Create the enclave */
    if ((result = OE_CreateEnclave(
             argv[1], OE_ENCLAVE_TYPE_SGX, flags, NULL, 0, &enclave)) != OE_OK)
    {
        OE_PutErr("OE_CreateEnclave(): result=%u", result);
    }

    /* Initialize the target info */
    {
        if ((result = SGX_GetQETargetInfo(&targetInfo)) != OE_OK)
        {
            OE_PutErr("SGX_GetQETargetInfo(): result=%u", result);
        }
    }

    /*
     * Host API tests.
     */
    g_Enclave = enclave;
    TestLocalReport(&targetInfo);
    TestRemoteReport(NULL);
    TestParseReportNegative(NULL);
    TestLocalVerifyReport(NULL);

<<<<<<< HEAD
#ifdef OE_USE_LIBSGX    
    TestRemoteVerifyReport(NULL);
#endif    
=======
#ifdef OE_USE_LIBSGX
    TestRemoteVerifyReport(NULL);
#endif
>>>>>>> ff031175

    /*
     * Enclave API tests.
     */

    OE_TEST(OE_CallEnclave(enclave, "TestLocalReport", &targetInfo) == OE_OK);

    OE_TEST(OE_CallEnclave(enclave, "TestRemoteReport", &targetInfo) == OE_OK);

    OE_TEST(
        OE_CallEnclave(enclave, "TestParseReportNegative", &targetInfo) ==
        OE_OK);

    OE_TEST(
        OE_CallEnclave(enclave, "TestLocalVerifyReport", &targetInfo) == OE_OK);

<<<<<<< HEAD
#ifdef OE_USE_LIBSGX 
    OE_TEST(
        OE_CallEnclave(enclave, "TestRemoteVerifyReport", &targetInfo) ==
        OE_OK);
#endif        
=======
#ifdef OE_USE_LIBSGX
    OE_TEST(
        OE_CallEnclave(enclave, "TestRemoteVerifyReport", &targetInfo) ==
        OE_OK);

    TestVerifyQuote();
#endif
>>>>>>> ff031175

    /* Terminate the enclave */
    if ((result = OE_TerminateEnclave(enclave)) != OE_OK)
    {
        OE_PutErr("OE_TerminateEnclave(): result=%u", result);
    }

    printf("=== passed all tests (%s)\n", argv[0]);

    return 0;
}<|MERGE_RESOLUTION|>--- conflicted
+++ resolved
@@ -63,15 +63,9 @@
     TestParseReportNegative(NULL);
     TestLocalVerifyReport(NULL);
 
-<<<<<<< HEAD
-#ifdef OE_USE_LIBSGX    
-    TestRemoteVerifyReport(NULL);
-#endif    
-=======
 #ifdef OE_USE_LIBSGX
     TestRemoteVerifyReport(NULL);
 #endif
->>>>>>> ff031175
 
     /*
      * Enclave API tests.
@@ -88,21 +82,11 @@
     OE_TEST(
         OE_CallEnclave(enclave, "TestLocalVerifyReport", &targetInfo) == OE_OK);
 
-<<<<<<< HEAD
 #ifdef OE_USE_LIBSGX 
     OE_TEST(
         OE_CallEnclave(enclave, "TestRemoteVerifyReport", &targetInfo) ==
         OE_OK);
-#endif        
-=======
-#ifdef OE_USE_LIBSGX
-    OE_TEST(
-        OE_CallEnclave(enclave, "TestRemoteVerifyReport", &targetInfo) ==
-        OE_OK);
-
-    TestVerifyQuote();
 #endif
->>>>>>> ff031175
 
     /* Terminate the enclave */
     if ((result = OE_TerminateEnclave(enclave)) != OE_OK)
