// Copyright (c) Open Enclave SDK contributors.
// Licensed under the MIT License.

#include <openenclave/edger8r/enclave.h>
#include <openenclave/enclave.h>
#include <stdint.h>
#include <stdio.h>
#include <stdlib.h>
#include <string.h>
#include <wchar.h>
#include "SampleAppCRT_t.h"

static int func()
{
    static int state = 0;

    if (state < 2)
        ++state;

    return state;
}

int global_static = 1;
int global_dynamic = func();
uint32_t thread_local_static = 2;
int32_t thread_local_dynamic = func();
char asciistring[] = "HelloWorld";
wchar_t wcstring[] = L"HelloWorld";

int enc_test()
{
#if 0
    if (thread_local_static != GetCurrentThreadId())
    {
        return -1;
    }
#endif

    void* temp_region = malloc(1);
    void* temp_region_2 = NULL;
    if (temp_region == NULL)
    {
        return -2;
    }

    temp_region_2 = realloc(temp_region, sizeof(asciistring));
    if (temp_region_2 == NULL)
    {
        free(temp_region);
        return -3;
    }
    else
    {
        temp_region = temp_region_2;
    }

    wcstombs((char*)temp_region, wcstring, wcslen(wcstring));
    ((char*)temp_region)[wcslen(wcstring)] = '\0';
    if (strcmp(asciistring, (char*)temp_region) != 0)
    {
        free(temp_region);
        return -4;
    }

    memset(temp_region, 0, sizeof(asciistring));
    snprintf((char*)temp_region, sizeof(asciistring), "%s", asciistring);
    if (strcmp(asciistring, (char*)temp_region) != 0)
    {
        free(temp_region);
        return -5;
    }

    temp_region_2 = realloc(temp_region, sizeof(wcstring));
    if (temp_region_2 == NULL)
    {
        free(temp_region);
        return -6;
    }
    else
    {
        temp_region = temp_region_2;
    }

    mbstowcs((wchar_t*)temp_region, asciistring, strlen(asciistring));
    ((wchar_t*)temp_region)[strlen(asciistring)] = '\0';

#ifndef OE_SIM
    /* Broken in MUSL library */
    if (wcscmp(wcstring, (wchar_t*)temp_region) != 0)
    {
        free(temp_region);
        return -7;
    }
#endif

    free(temp_region);
    return 0;
}

OE_SET_ENCLAVE_SGX(
    1,    /* ProductID */
    1,    /* SecurityVersion */
<<<<<<< HEAD
    true, /* AllowDebug */
    1024, /* HeapPageCount */
    256,  /* StackPageCount */
    4);   /* TCSCount */

#define TA_UUID                                            \
    { /* 31c4ecec-b94a-432a-ab76-4df401b6ee59 */           \
        0x31c4ecec, 0xb94a, 0x432a,                        \
        {                                                  \
            0xab, 0x76, 0x4d, 0xf4, 0x01, 0xb6, 0xee, 0x59 \
        }                                                  \
    }

OE_SET_ENCLAVE_OPTEE(
    TA_UUID,
    1024 * 4096,
    256 * 4096,
    TA_FLAG_EXEC_DDR,
    "1.0.0",
    "SampleAppCRT test");
=======
    true, /* Debug */
    1024, /* NumHeapPages */
    256,  /* NumStackPages */
    4);   /* NumTCS */
>>>>>>> 7e58f64f
<|MERGE_RESOLUTION|>--- conflicted
+++ resolved
@@ -100,11 +100,10 @@
 OE_SET_ENCLAVE_SGX(
     1,    /* ProductID */
     1,    /* SecurityVersion */
-<<<<<<< HEAD
-    true, /* AllowDebug */
-    1024, /* HeapPageCount */
-    256,  /* StackPageCount */
-    4);   /* TCSCount */
+    true, /* Debug */
+    1024, /* NumHeapPages */
+    256,  /* NumStackPages */
+    4);   /* NumTCS */
 
 #define TA_UUID                                            \
     { /* 31c4ecec-b94a-432a-ab76-4df401b6ee59 */           \
@@ -120,10 +119,4 @@
     256 * 4096,
     TA_FLAG_EXEC_DDR,
     "1.0.0",
-    "SampleAppCRT test");
-=======
-    true, /* Debug */
-    1024, /* NumHeapPages */
-    256,  /* NumStackPages */
-    4);   /* NumTCS */
->>>>>>> 7e58f64f
+    "SampleAppCRT test");