# Copyright (c) Open Enclave SDK contributors.
# Licensed under the MIT License.

# Copy hand authored test configurations to output
#
# Any test configurations that consist of more than just manipulations
# of the standard configuration values (e.g. syntax error tests) should be
# added to the test-inputs source folder and copied to the binary output
# folder on build.
add_custom_command(
  OUTPUT duplicate_debug.conf
         duplicate_num_heap_pages.conf
         duplicate_num_stack_pages.conf
         duplicate_num_tcs.conf
         duplicate_product_id.conf
         duplicate_security_version.conf
         lowercase_debug_property.conf
  COMMAND cmake -E copy_directory ${CMAKE_CURRENT_SOURCE_DIR}
          ${CMAKE_CURRENT_BINARY_DIR})

# Generate test variations from a standard baseline configuration
add_custom_command(
  OUTPUT valid.conf
  DEPENDS ${CMAKE_CURRENT_SOURCE_DIR}/make-oesign-config.py
  COMMAND python ${CMAKE_CURRENT_SOURCE_DIR}/make-oesign-config.py
          --config_file valid.conf)

add_custom_command(
  OUTPUT negative_num_heap_pages.conf
  DEPENDS ${CMAKE_CURRENT_SOURCE_DIR}/make-oesign-config.py
  COMMAND python ${CMAKE_CURRENT_SOURCE_DIR}/make-oesign-config.py
          --config_file negative_num_heap_pages.conf --num_heap_pages -3)

# Generate variant valid configurations
add_custom_command(
  OUTPUT non_debug.conf
  DEPENDS ${CMAKE_CURRENT_SOURCE_DIR}/make-oesign-config.py
  COMMAND python ${CMAKE_CURRENT_SOURCE_DIR}/make-oesign-config.py
          --config_file non_debug.conf --debug 0)

add_custom_command(
  OUTPUT debug_out_of_range.conf
  DEPENDS ${CMAKE_CURRENT_SOURCE_DIR}/make-oesign-config.py
  COMMAND python ${CMAKE_CURRENT_SOURCE_DIR}/make-oesign-config.py
          --config_file debug_out_of_range.conf --debug 333)

add_custom_command(
  OUTPUT more_num_heap_pages.conf
  DEPENDS ${CMAKE_CURRENT_SOURCE_DIR}/make-oesign-config.py
  COMMAND python ${CMAKE_CURRENT_SOURCE_DIR}/make-oesign-config.py
          --config_file more_num_heap_pages.conf --num_heap_pages 2048)

add_custom_command(
  OUTPUT more_num_stack_pages.conf
  DEPENDS ${CMAKE_CURRENT_SOURCE_DIR}/make-oesign-config.py
  COMMAND python ${CMAKE_CURRENT_SOURCE_DIR}/make-oesign-config.py
          --config_file more_num_stack_pages.conf --num_stack_pages 2048)

add_custom_command(
  OUTPUT more_num_tcs.conf
  DEPENDS ${CMAKE_CURRENT_SOURCE_DIR}/make-oesign-config.py
  COMMAND python ${CMAKE_CURRENT_SOURCE_DIR}/make-oesign-config.py
          --config_file more_num_tcs.conf --num_tcs 4)

add_custom_command(
  OUTPUT new_product_id.conf
  DEPENDS ${CMAKE_CURRENT_SOURCE_DIR}/make-oesign-config.py
  COMMAND python ${CMAKE_CURRENT_SOURCE_DIR}/make-oesign-config.py
          --config_file new_product_id.conf --product_id 2)

add_custom_command(
  OUTPUT new_security_version.conf
  DEPENDS ${CMAKE_CURRENT_SOURCE_DIR}/make-oesign-config.py
  COMMAND python ${CMAKE_CURRENT_SOURCE_DIR}/make-oesign-config.py
          --config_file new_security_version.conf --security_version 2)

add_custom_command(
  OUTPUT kss_valid.conf
  DEPENDS ${CMAKE_CURRENT_SOURCE_DIR}/make-oesign-config.py
  COMMAND python ${CMAKE_CURRENT_SOURCE_DIR}/make-oesign-config.py
<<<<<<< HEAD
          --config_file kss_valid.conf --kss 1 --isv_ext_product_id 47183823-2574-4bfd-b411-99ed177d3e43 --isv_family_id 47183823-2574-4bfd-b411-99ed177d3e43)

=======
          --config_file kss_valid.conf --ext_product_id 47183823-2574-4bfd-b411-99ed177d3e43 --family_id 47183823-2574-4bfd-b411-99ed177d3e43)
>>>>>>> ff3d54cc

add_custom_command(
  OUTPUT ext_prod_id_too_long.conf
  DEPENDS ${CMAKE_CURRENT_SOURCE_DIR}/make-oesign-config.py
  COMMAND python ${CMAKE_CURRENT_SOURCE_DIR}/make-oesign-config.py
<<<<<<< HEAD
          --config_file ext_prod_id_too_long.conf --kss 1 --isv_ext_product_id 47183823-2574-4bfd-b411-99ed177d3e433)
=======
          --config_file ext_prod_id_too_long.conf --ext_product_id 47183823-2574-4bfd-b411-99ed177d3e433)
>>>>>>> ff3d54cc

add_custom_command(
  OUTPUT ext_prod_id_too_short.conf
  DEPENDS ${CMAKE_CURRENT_SOURCE_DIR}/make-oesign-config.py
  COMMAND python ${CMAKE_CURRENT_SOURCE_DIR}/make-oesign-config.py
<<<<<<< HEAD
          --config_file ext_prod_id_too_short.conf --kss 1 --isv_ext_product_id 47183823-2574-4bfd-b411-99ed177d3e4)
=======
          --config_file ext_prod_id_too_short.conf --ext_product_id 47183823-2574-4bfd-b411-99ed177d3e4)
>>>>>>> ff3d54cc

add_custom_command(
  OUTPUT family_id_too_long.conf
  DEPENDS ${CMAKE_CURRENT_SOURCE_DIR}/make-oesign-config.py
  COMMAND python ${CMAKE_CURRENT_SOURCE_DIR}/make-oesign-config.py
<<<<<<< HEAD
          --config_file family_id_too_long.conf --kss 1 --isv_family_id 47183823-2574-4bfd-b411-99ed177d3e433e433)
=======
          --config_file family_id_too_long.conf --family_id 47183823-2574-4bfd-b411-99ed177d3e433e433)
>>>>>>> ff3d54cc

add_custom_command(
  OUTPUT family_id_too_short.conf
  DEPENDS ${CMAKE_CURRENT_SOURCE_DIR}/make-oesign-config.py
  COMMAND python ${CMAKE_CURRENT_SOURCE_DIR}/make-oesign-config.py
<<<<<<< HEAD
          --config_file family_id_too_short.conf --kss 1 --isv_family_id 47183823-2574-4bfd-b411-99ed177d3e4)
=======
          --config_file family_id_too_short.conf --family_id 47183823-2574-4bfd-b411-99ed177d3e4)
>>>>>>> ff3d54cc

# Generate empty config file
add_custom_command(
  OUTPUT empty.conf COMMAND cmake -E touch
                            ${CMAKE_CURRENT_BINARY_DIR}/empty.conf)

add_custom_target(
  oesign_test_configs ALL
  DEPENDS duplicate_debug.conf
          duplicate_num_heap_pages.conf
          duplicate_num_stack_pages.conf
          duplicate_num_tcs.conf
          duplicate_product_id.conf
          duplicate_security_version.conf
          lowercase_debug_property.conf
          debug_out_of_range.conf
          empty.conf
          more_num_heap_pages.conf
          more_num_stack_pages.conf
          more_num_tcs.conf
          new_product_id.conf
          new_security_version.conf
          negative_num_heap_pages.conf
          non_debug.conf
          kss_valid.conf
          ext_prod_id_too_long.conf
          ext_prod_id_too_short.conf
          family_id_too_long.conf
          family_id_too_short.conf
          valid.conf)

# Generate a valid SGX signing key-pair and signing certificate
add_custom_command(
  OUTPUT sign_key.private.pem sign_key.cert.pem
  COMMAND openssl genrsa -out sign_key.private.pem -3 3072
  COMMAND
    openssl req -new -x509 -key sign_key.private.pem -out sign_key.cert.pem
    -outform PEM -days 31 -subj
    "/C=US/ST=Washington/L=Redmond/O=Open Enclave/CN=Self-signed Test Enclave Signer"
)

# Generate an alternative valid SGX signing key-pair and signing certificate
add_custom_command(
  OUTPUT sign_key_2.private.pem sign_key_2.cert.pem
  COMMAND openssl genrsa -out sign_key_2.private.pem -3 3072
  COMMAND
    openssl req -new -x509 -key sign_key_2.private.pem -out sign_key_2.cert.pem
    -outform PEM -days 31 -subj
    "/C=US/ST=Washington/L=Redmond/O=Open Enclave/CN=Self-signed Test Enclave Signer"
)

# Generate an RSA key-pair with invalid exponent for SGX signing
add_custom_command(OUTPUT bad_exp_key.private.pem
                   COMMAND openssl genrsa -out bad_exp_key.private.pem 3072)

add_custom_target(
  oesign_test_keys ALL
  DEPENDS sign_key.private.pem sign_key.cert.pem sign_key_2.private.pem
          sign_key_2.cert.pem bad_exp_key.private.pem)<|MERGE_RESOLUTION|>--- conflicted
+++ resolved
@@ -77,53 +77,41 @@
 add_custom_command(
   OUTPUT kss_valid.conf
   DEPENDS ${CMAKE_CURRENT_SOURCE_DIR}/make-oesign-config.py
-  COMMAND python ${CMAKE_CURRENT_SOURCE_DIR}/make-oesign-config.py
-<<<<<<< HEAD
-          --config_file kss_valid.conf --kss 1 --isv_ext_product_id 47183823-2574-4bfd-b411-99ed177d3e43 --isv_family_id 47183823-2574-4bfd-b411-99ed177d3e43)
-
-=======
-          --config_file kss_valid.conf --ext_product_id 47183823-2574-4bfd-b411-99ed177d3e43 --family_id 47183823-2574-4bfd-b411-99ed177d3e43)
->>>>>>> ff3d54cc
+  COMMAND
+    python ${CMAKE_CURRENT_SOURCE_DIR}/make-oesign-config.py --config_file
+    kss_valid.conf --extended_product_id 47183823-2574-4bfd-b411-99ed177d3e43
+    --family_id 57183823-2574-4bfd-b411-99ed177d3e43)
 
 add_custom_command(
   OUTPUT ext_prod_id_too_long.conf
   DEPENDS ${CMAKE_CURRENT_SOURCE_DIR}/make-oesign-config.py
-  COMMAND python ${CMAKE_CURRENT_SOURCE_DIR}/make-oesign-config.py
-<<<<<<< HEAD
-          --config_file ext_prod_id_too_long.conf --kss 1 --isv_ext_product_id 47183823-2574-4bfd-b411-99ed177d3e433)
-=======
-          --config_file ext_prod_id_too_long.conf --ext_product_id 47183823-2574-4bfd-b411-99ed177d3e433)
->>>>>>> ff3d54cc
+  COMMAND
+    python ${CMAKE_CURRENT_SOURCE_DIR}/make-oesign-config.py --config_file
+    ext_prod_id_too_long.conf --extended_product_id
+    47183823-2574-4bfd-b411-99ed177d3e433)
 
 add_custom_command(
   OUTPUT ext_prod_id_too_short.conf
   DEPENDS ${CMAKE_CURRENT_SOURCE_DIR}/make-oesign-config.py
-  COMMAND python ${CMAKE_CURRENT_SOURCE_DIR}/make-oesign-config.py
-<<<<<<< HEAD
-          --config_file ext_prod_id_too_short.conf --kss 1 --isv_ext_product_id 47183823-2574-4bfd-b411-99ed177d3e4)
-=======
-          --config_file ext_prod_id_too_short.conf --ext_product_id 47183823-2574-4bfd-b411-99ed177d3e4)
->>>>>>> ff3d54cc
+  COMMAND
+    python ${CMAKE_CURRENT_SOURCE_DIR}/make-oesign-config.py --config_file
+    ext_prod_id_too_short.conf --extended_product_id
+    47183823-2574-4bfd-b411-99ed177d3e4)
 
 add_custom_command(
   OUTPUT family_id_too_long.conf
   DEPENDS ${CMAKE_CURRENT_SOURCE_DIR}/make-oesign-config.py
-  COMMAND python ${CMAKE_CURRENT_SOURCE_DIR}/make-oesign-config.py
-<<<<<<< HEAD
-          --config_file family_id_too_long.conf --kss 1 --isv_family_id 47183823-2574-4bfd-b411-99ed177d3e433e433)
-=======
-          --config_file family_id_too_long.conf --family_id 47183823-2574-4bfd-b411-99ed177d3e433e433)
->>>>>>> ff3d54cc
+  COMMAND
+    python ${CMAKE_CURRENT_SOURCE_DIR}/make-oesign-config.py --config_file
+    family_id_too_long.conf --family_id
+    57183823-2574-4bfd-b411-99ed177d3e433e433)
 
 add_custom_command(
   OUTPUT family_id_too_short.conf
   DEPENDS ${CMAKE_CURRENT_SOURCE_DIR}/make-oesign-config.py
-  COMMAND python ${CMAKE_CURRENT_SOURCE_DIR}/make-oesign-config.py
-<<<<<<< HEAD
-          --config_file family_id_too_short.conf --kss 1 --isv_family_id 47183823-2574-4bfd-b411-99ed177d3e4)
-=======
-          --config_file family_id_too_short.conf --family_id 47183823-2574-4bfd-b411-99ed177d3e4)
->>>>>>> ff3d54cc
+  COMMAND
+    python ${CMAKE_CURRENT_SOURCE_DIR}/make-oesign-config.py --config_file
+    family_id_too_short.conf --family_id 57183823-2574-4bfd-b411-99ed177d3e4)
 
 # Generate empty config file
 add_custom_command(
