--- conflicted
+++ resolved
@@ -81,7 +81,6 @@
 void TestUnequalLeaves()
 {
     // Verify: different leaf values return different answers.
-<<<<<<< HEAD
     unsigned int a_asm = 0;
     unsigned int b_asm = 0;
     unsigned int c_asm = 0;
@@ -90,10 +89,6 @@
     unsigned int b = 0;
     unsigned int c = 0;
     unsigned int d = 0;
-=======
-    unsigned int a_asm = 0, b_asm = 0, c_asm = 0, d_asm = 0;
-    unsigned int a = 0, b = 0, c = 0, d = 0;
->>>>>>> a291a051
 
     oe_get_cpuid(0, 0, &a, &b, &c, &d);
     asm_get_cpuid(1, 0, &a_asm, &b_asm, &c_asm, &d_asm);
@@ -101,7 +96,6 @@
     OE_TEST(a != a_asm);
 
     // Verify: same oe and asm agree on those values.
-<<<<<<< HEAD
     unsigned int a_asm_2 = 0;
     unsigned int b_asm_2 = 0;
     unsigned int c_asm_2 = 0;
@@ -110,17 +104,12 @@
     unsigned int b_2 = 0;
     unsigned int c_2 = 0;
     unsigned int d_2 = 0;
-=======
-    unsigned int a_asm_2 = 0, b_asm_2 = 0, c_asm_2 = 0, d_asm_2 = 0;
-    unsigned int a_2 = 0, b_2 = 0, c_2 = 0, d_2 = 0;
->>>>>>> a291a051
 
     oe_get_cpuid(1, 0, &a_2, &b_2, &c_2, &d_2);
     asm_get_cpuid(0, 0, &a_asm_2, &b_asm_2, &c_asm_2, &d_asm_2);
 
     OE_TEST(a == a_asm_2);
     OE_TEST(a_2 == a_asm);
-<<<<<<< HEAD
 }
 
 unsigned int GetHighestLeaf()
@@ -177,8 +166,6 @@
     OE_TEST(oe_get_cpuid(unsupported_leaf, 0, &u_a, &u_b, &u_c, &u_d) == OE_UNSUPPORTED);
     OE_TEST(u_a & (1 << 31) == 0);
 
-=======
->>>>>>> a291a051
 }
 
 int main()
