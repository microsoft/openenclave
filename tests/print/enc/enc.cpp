--- conflicted
+++ resolved
@@ -20,18 +20,12 @@
 
         n = fwrite("fwrite(stdout)\n", 1, 15, stdout);
         OE_TEST(n == 15);
-<<<<<<< HEAD
         int r = fputc('o', stdout);
         OE_TEST(r == 'o');
         /* Note that gcc seems to optimize fputs to fwrite, and fprintf to
-           fputc, iff we ignore the retult. */
+           fputc, iff we ignore the result. */
         fprintf(stdout, "\n");
         r = fputs("fputs(stdout)\n", stdout);
-=======
-        /* Note that gcc seems to optimize fputs to fwrite iff
-           we ignore the result. */
-        int r = fputs("fputs(stdout)\n", stdout);
->>>>>>> 1c2a7270
         OE_TEST(r >= 0);
 
         const char str[] = "__oe_host_print(stdout)\n";
@@ -43,18 +37,12 @@
     {
         n = fwrite("fwrite(stderr)\n", 1, 15, stderr);
         OE_TEST(n == 15);
-<<<<<<< HEAD
         int r = fputc('e', stderr);
         OE_TEST(r == 'e');
         /* Note that gcc seems to optimize fputs to fwrite, and fprintf to
-           fputc, iff we ignore the retult. */
+           fputc, iff we ignore the result. */
         fprintf(stderr, "\n");
         r = fputs("fputs(stderr)\n", stderr);
-=======
-        /* Note that gcc seems to optimize fputs to fwrite iff
-           we ignore the result. */
-        int r = fputs("fputs(stderr)\n", stderr);
->>>>>>> 1c2a7270
         OE_TEST(r >= 0);
         const char str[] = "__oe_host_print(stderr)\n";
         __oe_host_print(1, str, (size_t)-1);
