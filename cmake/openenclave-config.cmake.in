--- conflicted
+++ resolved
@@ -81,34 +81,7 @@
   include("${CMAKE_CURRENT_LIST_DIR}/maybe_build_using_clangw.cmake")
 endif ()
 
-<<<<<<< HEAD
 if (OE_SGX AND NOT COMPONENT MATCHES OEHOSTVERIFY)
-  if (NOT TARGET openenclave::sgx_enclave_common)
-    if (UNIX)
-      find_library(SGX_ENCLAVE_COMMON_LIB NAMES sgx_enclave_common HINTS "/usr")
-    elseif (WIN32)
-      find_library(SGX_ENCLAVE_COMMON_LIB NAMES sgx_enclave_common
-           HINTS ${NUGET_PACKAGE_PATH}/EnclaveCommonAPI/lib/native/x64-Release)
-    endif ()
-    if (NOT SGX_ENCLAVE_COMMON_LIB)
-      message(FATAL_ERROR "-- Looking for sgx_enclave_common library - not found")
-    else ()
-      message(VERBOSE "-- Looking for sgx_enclave_common library - found")
-      add_library(openenclave::sgx_enclave_common SHARED IMPORTED)
-      if (UNIX)
-        set_target_properties(openenclave::sgx_enclave_common PROPERTIES IMPORTED_LOCATION ${SGX_ENCLAVE_COMMON_LIB})
-      elseif (WIN32)
-        set_target_properties(openenclave::sgx_enclave_common PROPERTIES
-                              IMPORTED_LOCATION $ENV{WINDIR}/System32
-                              IMPORTED_IMPLIB ${SGX_ENCLAVE_COMMON_LIB})
-      endif ()
-      target_link_libraries(openenclave::oehost INTERFACE openenclave::sgx_enclave_common)
-    endif ()
-  endif ()
-
-=======
-if (OE_SGX)
->>>>>>> 95ac743e
   if (NOT TARGET openenclave::sgx_dcap_ql)
     if (UNIX)
       find_library(SGX_DCAP_QL_LIB NAMES sgx_dcap_ql HINTS "/usr")
@@ -132,7 +105,6 @@
   endif ()
 endif ()
 
-<<<<<<< HEAD
 if(NOT COMPONENT MATCHES OEHOSTVERIFY)
   # This target is an OCaml executable, not C++, so we have to manually
   # "export" it here for users of the package.
@@ -140,14 +112,6 @@
     add_executable(openenclave::oeedger8r IMPORTED)
     set_target_properties(openenclave::oeedger8r PROPERTIES IMPORTED_LOCATION ${OE_BINDIR}/oeedger8r)
   endif ()
-=======
-# This target is an external project, so we have to manually
-# "export" it here for users of the package.
-if(NOT TARGET openenclave::oeedger8r)
-  add_executable(openenclave::oeedger8r IMPORTED)
-  set_target_properties(openenclave::oeedger8r PROPERTIES IMPORTED_LOCATION ${OE_BINDIR}/oeedger8r)
-endif ()
->>>>>>> 95ac743e
 
   # Similarly, this is a shell script.
   if(NOT TARGET openenclave::oegdb)
