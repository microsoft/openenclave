// Copyright (c) Open Enclave SDK contributors.
// Licensed under the MIT License.

OECI_LIB_VERSION = env.OECI_LIB_VERSION ?: "master"
oe = library("OpenEnclaveCommon@${OECI_LIB_VERSION}").jenkins.common.Openenclave.new()

GLOBAL_TIMEOUT_MINUTES = 120
CTEST_TIMEOUT_SECONDS = 480
GLOBAL_ERROR = null

DOCKER_TAG = env.DOCKER_TAG ?: "latest"
AGENTS_LABELS = [
    "acc-ubuntu-16.04":         env.UBUNTU_1604_CUSTOM_LABEL ?: "ACC-1604",
    "acc-ubuntu-18.04":         env.UBUNTU_1804_CUSTOM_LABEL ?: "ACC-1804",
    "acc-rhel-8":               env.RHEL_8_CUSTOM_LABEL ?: "ACC-RHEL-8",
    "ubuntu-nonsgx":            env.UBUNTU_NONSGX_CUSTOM_LABEL ?: "nonSGX",
    "windows-nonsgx":           env.WINDOWS_NONSGX_CUSTOM_LABEL ?: "nonSGX-Windows",
    "acc-ubuntu-16.04-vanilla": env.UBUNTU_VANILLA_1604_CUSTOM_LABEL ?: "vanilla-ubuntu-1604",
    "acc-ubuntu-18.04-vanilla": env.UBUNTU_VANILLA_1804_CUSTOM_LABEL ?: "vanilla-ubuntu-1804",
    "acc-rhel-8-vanilla":       env.RHEL_8_VANILLA_CUSTOM_LABEL ?: "vanilla-rhel-8"
]

def ACCCodeCoverageTest(String label, String compiler, String build_type) {
    stage("${label} ${compiler} ${build_type} Code Coverage") {
        node("${label}") {
            timeout(GLOBAL_TIMEOUT_MINUTES) {
                cleanWs()
                checkout scm
                def task = """
                           cmake ${WORKSPACE}                                           \
                               -G Ninja                                                 \
                               -DCODE_COVERAGE=ON                                       \
                               -DUSE_DEBUG_MALLOC=OFF                                   \
                               -DCMAKE_BUILD_TYPE=${build_type}                         \
                               -Wdev
                           ninja -v
                           ctest --output-on-failure --timeout ${CTEST_TIMEOUT_SECONDS}
                           ninja code_coverage
                           """
                oe.Run(compiler, task)

                // Publish the report via Cobertura Plugin.
                cobertura coberturaReportFile: 'build/coverage/coverage.xml'

                // Publish the result to the PR(s) via GitHub Coverage reporter Plugin.
                // Workaround to obtain the PR id(s) as Bors does not us to grab them reliably.
                def log = sh (script: "git log -1 | grep -Po '(Try #\\K|Merge #\\K)[^:]*'", returnStdout: true).trim()
                def id_list = log.split(' #')
                id_list.each {
                    echo "PR ID: ${it}, REPOSITORY_NAME: ${REPOSITORY_NAME}"
                    withEnv(["CHANGE_URL=https://github.com/${REPOSITORY_NAME}/pull/${it}"]) {
                        publishCoverageGithub(filepath:'build/coverage/coverage.xml',
                                              coverageXmlType: 'cobertura',
                                              comparisonOption: [ value: 'optionFixedCoverage', fixedCoverage: '0.60' ],
                                              coverageRateType: 'Line')
                    }
                }
            }
        }
    }
}

def ACCTest(String label, String compiler, String build_type, List extra_cmake_args = [], List test_env = [], boolean fresh_install = false) {
    stage("${label} ${compiler} ${build_type}, extra_cmake_args: ${extra_cmake_args}, test_env: ${test_env}${fresh_install ? ", e2e" : ""}") {
        node(label) {
            timeout(GLOBAL_TIMEOUT_MINUTES) {
                cleanWs()
                checkout scm
                if (fresh_install) {
                    sh  """
                        sudo bash scripts/ansible/install-ansible.sh
                        # Run ACC Playbook
                        for i in 1 2 3 4 5
                        do
                            sudo \$(which ansible-playbook) scripts/ansible/oe-contributors-acc-setup.yml && break
                            sleep 60
                        done
                        """
                }
                def task = """
                           cmake ${WORKSPACE}                                           \
                               -G Ninja                                                 \
                               -DCMAKE_BUILD_TYPE=${build_type}                         \
                               -DLVI_MITIGATION_BINDIR=/usr/local/lvi-mitigation/bin    \
                               ${extra_cmake_args.join(' ')}                            \
                               -Wdev
                           ninja -v
                           ctest --output-on-failure --timeout ${CTEST_TIMEOUT_SECONDS}
                           """
                withEnv(test_env) {
                    oe.Run(compiler, task)
                }
            }
        }
    }
}

def ACCGNUTest() {
    stage("ACC1804 GNU gcc SGX1FLC") {
        node(AGENTS_LABELS["acc-ubuntu-18.04"]) {
            timeout(GLOBAL_TIMEOUT_MINUTES) {
                cleanWs()
                checkout scm
                def task = """
                           cmake ${WORKSPACE} -DHAS_QUOTE_PROVIDER=ON
                           make
                           ctest --output-on-failure --timeout ${CTEST_TIMEOUT_SECONDS}
                           """
                oe.Run("gcc", task)
            }
        }
    }
}

def ACCContainerTest(String label, String version, List extra_cmake_args = []) {
    stage("${label} Container ${version} RelWithDebInfo, extra_cmake_args: ${extra_cmake_args}") {
        node("${label}") {
            timeout(GLOBAL_TIMEOUT_MINUTES) {
                cleanWs()
                checkout scm
                def task = """
                           cmake ${WORKSPACE}                                           \
                               -G Ninja                                                 \
                               -DCMAKE_BUILD_TYPE=RelWithDebInfo                        \
                               -DLVI_MITIGATION_BINDIR=/usr/local/lvi-mitigation/bin    \
                               ${extra_cmake_args.join(' ')}                            \
                               -Wdev
                           ninja -v
                           ctest --output-on-failure --timeout ${CTEST_TIMEOUT_SECONDS}
                           """
                oe.ContainerRun("oetools-full-${version}:${DOCKER_TAG}", "clang-8", task, "--cap-add=SYS_PTRACE --device /dev/sgx:/dev/sgx")
            }
        }
    }
}

def ACCPackageTest(String label, String version, List extra_cmake_args = []) {
    stage("${label} PackageTest ${version} RelWithDebInfo, extra_cmake_args: ${extra_cmake_args}") {
        node("${label}") {
            timeout(GLOBAL_TIMEOUT_MINUTES) {
                cleanWs()
                checkout scm
                def task = """
                           cmake ${WORKSPACE}                                         \
                             -G Ninja                                                 \
                             -DCMAKE_BUILD_TYPE=RelWithDebInfo                        \
                             -DCMAKE_INSTALL_PREFIX:PATH='/opt/openenclave'           \
                             -DCPACK_GENERATOR=DEB                                    \
                             -DLVI_MITIGATION_BINDIR=/usr/local/lvi-mitigation/bin    \
                             ${extra_cmake_args.join(' ')}                            \
                             -Wdev
                           ninja -v
                           ninja -v package
                           sudo ninja -v install
                           cp -r /opt/openenclave/share/openenclave/samples ~/
                           cd ~/samples
                           source /opt/openenclave/share/openenclave/openenclaverc
                           for i in *; do
                               if [ -d \${i} ]; then
                                   cd \${i}
                                   mkdir build
                                   cd build
                                   cmake ..
                                   make
                                   make run
                                   cd ../..
                               fi
                           done
                           """
                oe.ContainerRun("oetools-full-${version}:${DOCKER_TAG}", "clang-8", task, "--cap-add=SYS_PTRACE --device /dev/sgx:/dev/sgx")
            }
        }
    }
}

def ACCHostVerificationTest(String version, String build_type) {
    /* Compile tests in SGX machine.  This will generate the necessary certs for the
    * host_verify test.
    */
    stage("ACC-1804 Generate Quote") {
        node(AGENTS_LABELS["acc-ubuntu-18.04"]) {
            timeout(GLOBAL_TIMEOUT_MINUTES) {
                cleanWs()
                checkout scm

                println("Generating certificates and reports ...")
                def task = """
                           cmake ${WORKSPACE} -G Ninja -DHAS_QUOTE_PROVIDER=ON -DCMAKE_BUILD_TYPE=${build_type} -Wdev
                           ninja -v
                           pushd tests/host_verify/host
                           openssl ecparam -name prime256v1 -genkey -noout -out keyec.pem
                           openssl ec -in keyec.pem -pubout -out publicec.pem
                           openssl genrsa -out keyrsa.pem 2048
                           openssl rsa -in keyrsa.pem -outform PEM -pubout -out publicrsa.pem
                           ../../tools/oecert/host/oecert ../../tools/oecert/enc/oecert_enc --cert keyec.pem publicec.pem --out sgx_cert_ec.der
                           ../../tools/oecert/host/oecert ../../tools/oecert/enc/oecert_enc --cert keyrsa.pem publicrsa.pem --out sgx_cert_rsa.der
                           ../../tools/oecert/host/oecert ../../tools/oecert/enc/oecert_enc --report --out sgx_report.bin
                           ../../tools/oecert/host/oecert ../../tools/oecert/enc/oecert_enc --evidence --out sgx_evidence.bin --endorsements sgx_endorsements.bin
                           popd
                           """
                oe.ContainerRun("oetools-full-${version}:${DOCKER_TAG}", "clang-8", task, "--cap-add=SYS_PTRACE --device /dev/sgx:/dev/sgx")

                def ec_cert_created = fileExists 'build/tests/host_verify/host/sgx_cert_ec.der'
                def rsa_cert_created = fileExists 'build/tests/host_verify/host/sgx_cert_rsa.der'
                def report_created = fileExists 'build/tests/host_verify/host/sgx_report.bin'
                def evidence_created = fileExists 'build/tests/host_verify/host/sgx_evidence.bin'
                if (ec_cert_created) {
                    println("EC cert file created successfully!")
                } else {
                    error("Failed to create EC cert file.")
                }
                if (rsa_cert_created) {
                    println("RSA cert file created successfully!")
                } else {
                    error("Failed to create RSA cert file.")
                }
                if (report_created) {
                    println("SGX report file created successfully!")
                } else {
                    error("Failed to create SGX report file.")
                }
                if (evidence_created) {
                    println("SGX evidence file created successfully!")
                } else {
                    error("Failed to create SGX evidence file.")
                }

                stash includes: 'build/tests/host_verify/host/*.der,build/tests/host_verify/host/*.bin', name: "linux_host_verify-${version}-${build_type}-${BUILD_NUMBER}"
            }
        }
    }

    /* Compile the tests with HAS_QUOTE_PROVIDER=OFF and unstash the certs over for verification.  */
    stage("Linux nonSGX Verify Quote") {
        node(AGENTS_LABELS["ubuntu-nonsgx"]) {
            timeout(GLOBAL_TIMEOUT_MINUTES) {
                cleanWs()
                checkout scm
                unstash "linux_host_verify-${version}-${build_type}-${BUILD_NUMBER}"
                def task = """
                           cmake ${WORKSPACE} -G Ninja -DBUILD_ENCLAVES=OFF -DHAS_QUOTE_PROVIDER=OFF -DCMAKE_BUILD_TYPE=${build_type} -Wdev
                           ninja -v
                           ctest -R host_verify --output-on-failure --timeout ${CTEST_TIMEOUT_SECONDS}
                           """
                // Note: Include the commands to build and run the quote verification test above
                oe.ContainerRun("oetools-full-${version}:${DOCKER_TAG}", "clang-8", task, "--cap-add=SYS_PTRACE")
            }
        }
    }

    /* Windows nonSGX stage. */
    stage("Windows nonSGX Verify Quote") {
        node(AGENTS_LABELS["windows-nonsgx"]) {
            timeout(GLOBAL_TIMEOUT_MINUTES) {
                cleanWs()
                checkout scm
                unstash "linux_host_verify-${version}-${build_type}-${BUILD_NUMBER}"
                dir('build') {
                    bat """
                        vcvars64.bat x64 && \
                        cmake.exe ${WORKSPACE} -G Ninja -DBUILD_ENCLAVES=OFF -DHAS_QUOTE_PROVIDER=OFF -DCMAKE_BUILD_TYPE=${build_type} -DNUGET_PACKAGE_PATH=C:/oe_prereqs -Wdev && \
                        ninja -v && \
                        ctest.exe -V -C ${build_type} -R host_verify --output-on-failure --timeout ${CTEST_TIMEOUT_SECONDS}
                        """
                }
            }
        }
    }
}

def ACCHostVerificationPackageTest(String version, String build_type) {
    /* Generate an SGX report and two SGX certificates for the host_verify sample.
    * Also generate and install the host_verify package. Then run the host_verify sample.
    */
    stage("ACC-1804 Generate Quote") {
        node(AGENTS_LABELS["acc-ubuntu-18.04"]) {
            timeout(GLOBAL_TIMEOUT_MINUTES) {
                cleanWs()
                checkout scm

                println("Generating certificates and reports ...")
                def task = """
                           cmake ${WORKSPACE} -G Ninja -DCMAKE_BUILD_TYPE=${build_type} -Wdev
                           ninja -v
                           pushd tests/host_verify/host
                           openssl ecparam -name prime256v1 -genkey -noout -out keyec.pem
                           openssl ec -in keyec.pem -pubout -out publicec.pem
                           openssl genrsa -out keyrsa.pem 2048
                           openssl rsa -in keyrsa.pem -outform PEM -pubout -out publicrsa.pem
                           ../../tools/oecert/host/oecert ../../tools/oecert/enc/oecert_enc --cert keyec.pem publicec.pem --out sgx_cert_ec.der
                           ../../tools/oecert/host/oecert ../../tools/oecert/enc/oecert_enc --cert keyrsa.pem publicrsa.pem --out sgx_cert_rsa.der
                           ../../tools/oecert/host/oecert ../../tools/oecert/enc/oecert_enc --report --out sgx_report.bin
                           ../../tools/oecert/host/oecert ../../tools/oecert/enc/oecert_enc --evidence --out sgx_evidence.bin --endorsements sgx_endorsements.bin
                           popd
                           """
                oe.ContainerRun("oetools-full-${version}:${DOCKER_TAG}", "clang-8", task, "--cap-add=SYS_PTRACE --device /dev/sgx:/dev/sgx")

                def ec_cert_created = fileExists 'build/tests/host_verify/host/sgx_cert_ec.der'
                def rsa_cert_created = fileExists 'build/tests/host_verify/host/sgx_cert_rsa.der'
                def report_created = fileExists 'build/tests/host_verify/host/sgx_report.bin'
                def evidence_created = fileExists 'build/tests/host_verify/host/sgx_evidence.bin'
                if (ec_cert_created) {
                    println("EC cert file created successfully!")
                } else {
                    error("Failed to create EC cert file.")
                }
                if (rsa_cert_created) {
                    println("RSA cert file created successfully!")
                } else {
                    error("Failed to create RSA cert file.")
                }
                if (report_created) {
                    println("SGX report file created successfully!")
                } else {
                    error("Failed to create SGX report file.")
                }
                if (evidence_created) {
                    println("SGX evidence file created successfully!")
                } else {
                    error("Failed to create SGX evidence file.")
                }

                stash includes: 'build/tests/host_verify/host/*.der,build/tests/host_verify/host/*.bin', name: "linux_host_verify-${version}-${build_type}-${BUILD_NUMBER}"
            }
        }
    }

    /* Linux nonSGX stage. */
    stage("Linux nonSGX Verify Quote") {
        node(AGENTS_LABELS["ubuntu-nonsgx"]) {
            timeout(GLOBAL_TIMEOUT_MINUTES) {
                cleanWs()
                checkout scm
                unstash "linux_host_verify-${version}-${build_type}-${BUILD_NUMBER}"
                def task = """
                           cmake ${WORKSPACE} \
                             -DBUILD_ENCLAVES=OFF \
                             -DCMAKE_BUILD_TYPE=${build_type} \
                             -DCMAKE_INSTALL_PREFIX=/opt/openenclave \
                             -DCOMPONENT=OEHOSTVERIFY \
                             -Wdev
                           make VERBOSE=1
                           cpack -G DEB -D CPACK_DEB_COMPONENT_INSTALL=ON -D CPACK_COMPONENTS_ALL=OEHOSTVERIFY
                           if [ -d /opt/openenclave ]; then sudo rm -r /opt/openenclave; fi
                           sudo dpkg -i open-enclave-hostverify*.deb
                           cp tests/host_verify/host/*.der ${WORKSPACE}/samples/host_verify
                           cp tests/host_verify/host/*.bin ${WORKSPACE}/samples/host_verify
                           pushd ${WORKSPACE}/samples/host_verify
                           if [ ! -d build ]; then mkdir build; fi
                           cd build
                           cmake ..  -DBUILD_ENCLAVES=OFF -DCMAKE_BUILD_TYPE=${build_type} -Wdev
                           make VERBOSE=1
                           ./host_verify -r ../sgx_report.bin
                           ./host_verify -c ../sgx_cert_ec.der
                           ./host_verify -c ../sgx_cert_rsa.der
                           popd
                           """
                // Note: Include the commands to build and run the quote verification test above
                oe.ContainerRun("oetools-full-${version}:${DOCKER_TAG}", "clang-8", task, "--cap-add=SYS_PTRACE")
            }
        }
    }

    /* Windows nonSGX stage. */
    stage("Windows nonSGX Verify Quote") {
        node(AGENTS_LABELS["windows-nonsgx"]) {
            timeout(GLOBAL_TIMEOUT_MINUTES) {
                cleanWs()
                checkout scm
                unstash "linux_host_verify-${version}-${build_type}-${BUILD_NUMBER}"
                dir('build') {
                    bat """
                        vcvars64.bat x64 && \
                        cmake.exe ${WORKSPACE} \
                          -G Ninja \
                          -DBUILD_ENCLAVES=OFF \
                          -DCMAKE_BUILD_TYPE=${build_type} \
                          -DCOMPONENT=OEHOSTVERIFY \
                          -DCPACK_GENERATOR=NuGet \
                          -DNUGET_PACKAGE_PATH=C:/oe_prereqs \
                          -Wdev && \
                        ninja -v && \
                        cpack -D CPACK_NUGET_COMPONENT_INSTALL=ON -DCPACK_COMPONENTS_ALL=OEHOSTVERIFY && \
                        copy tests\\host_verify\\host\\*.der ${WORKSPACE}\\samples\\host_verify && \
                        copy tests\\host_verify\\host\\*.bin ${WORKSPACE}\\samples\\host_verify && \
                        if exist C:\\oe (rmdir C:\\oe) && \
                        nuget.exe install open-enclave.OEHOSTVERIFY -Source ${WORKSPACE}\\build -OutputDirectory C:\\oe -ExcludeVersion && \
                        xcopy /E C:\\oe\\open-enclave.OEHOSTVERIFY\\openenclave C:\\openenclave\\ && \
                        pushd ${WORKSPACE}\\samples\\host_verify && \
                        if not exist build\\ (mkdir build) && \
                        cd build && \
                        cmake.exe .. \
                          -G Ninja \
                          -DBUILD_ENCLAVES=OFF \
                          -DCMAKE_BUILD_TYPE=${build_type} \
                          -DCMAKE_PREFIX_PATH=C:/openenclave/lib/openenclave/cmake \
                          -DNUGET_PACKAGE_PATH=C:/oe_prereqs \
                          -Wdev && \
                        ninja -v && \
                        host_verify.exe -r ../sgx_report.bin && \
                        host_verify.exe -c ../sgx_cert_ec.der && \
                        host_verify.exe -c ../sgx_cert_rsa.der && \
                        popd
                        """
                }
            }
        }
    }
}

properties([buildDiscarder(logRotator(artifactDaysToKeepStr: '90',
                                      artifactNumToKeepStr: '180',
                                      daysToKeepStr: '90',
                                      numToKeepStr: '180')),
            [$class: 'JobRestrictionProperty']])

try{
    oe.emailJobStatus('STARTED')
    def testing_stages = [
        "Host verification 1604 Release":                { ACCHostVerificationTest('16.04', 'Release') },
        "Host verification 1804 Release":                { ACCHostVerificationTest('18.04', 'Release') },

        "Host verification package 1604 RelWithDebInfo": { ACCHostVerificationPackageTest('16.04', 'RelWithDebInfo') },
        "Host verification package 1804 RelWithDebInfo": { ACCHostVerificationPackageTest('18.04', 'RelWithDebInfo') },

        "ACC1804 GNU gcc SGX1FLC":                       { ACCGNUTest() },

        "ACC1804 clang-8 Release EEID Experimental LVI FULL Tests": { ACCTest(AGENTS_LABELS["acc-ubuntu-18.04"], 'clang-8', 'Release', ['-DLVI_MITIGATION=ControlFlow', '-DLVI_MITIGATION_SKIP_TESTS=OFF', '-DWITH_EEID=ON']) },
        "ACC1804 clang-8 Release OpenSSL Experimental LVI FULL Tests": { ACCTest(AGENTS_LABELS["acc-ubuntu-18.04"], 'clang-8', 'Release', ['-DLVI_MITIGATION=ControlFlow', '-DLVI_MITIGATION_SKIP_TESTS=OFF', '-DBUILD_OPENSSL=ON']) },

        "RHEL-8 clang-8 simulation Release":             { ACCTest(AGENTS_LABELS['acc-rhel-8'], 'clang', 'Release', ['-DHAS_QUOTE_PROVIDER=OFF'], ['OE_SIMULATION=1']) },
        "RHEL-8 clang-8 simulation Debug":               { ACCTest(AGENTS_LABELS['acc-rhel-8'], 'clang', 'Debug',   ['-DHAS_QUOTE_PROVIDER=OFF'], ['OE_SIMULATION=1']) },
        "RHEL-8 gcc-8 simulation Release":               { ACCTest(AGENTS_LABELS['acc-rhel-8'], 'gcc',   'Release', ['-DHAS_QUOTE_PROVIDER=OFF'], ['OE_SIMULATION=1']) },
        "RHEL-8 gcc-8 simulation Debug":                 { ACCTest(AGENTS_LABELS['acc-rhel-8'], 'gcc',   'Debug',   ['-DHAS_QUOTE_PROVIDER=OFF'], ['OE_SIMULATION=1']) },
        "RHEL-8 ACC clang-8 SGX1 Release":               { ACCTest(AGENTS_LABELS['acc-rhel-8'], 'clang', 'Release', ['-DHAS_QUOTE_PROVIDER=OFF']) },
        "RHEL-8 ACC clang-8 SGX1 Debug":                 { ACCTest(AGENTS_LABELS['acc-rhel-8'], 'clang', 'Debug',   ['-DHAS_QUOTE_PROVIDER=OFF']) },
        "RHEL-8 ACC gcc-8 SGX1 Release":                 { ACCTest(AGENTS_LABELS['acc-rhel-8'], 'gcc',   'Release', ['-DHAS_QUOTE_PROVIDER=OFF']) },
        "RHEL-8 ACC gcc-8 SGX1 Debug":                   { ACCTest(AGENTS_LABELS['acc-rhel-8'], 'gcc',   'Debug',   ['-DHAS_QUOTE_PROVIDER=OFF']) },

        "ACC1604 clang-8 Debug LVI e2e":                 { ACCTest(AGENTS_LABELS["acc-ubuntu-16.04-vanilla"], 'clang-8', 'Debug',   ['-DLVI_MITIGATION=ControlFlow', '-DLVI_MITIGATION_SKIP_TESTS=ON'], [], true) },
        "ACC1804 gcc Debug LVI e2e":                     { ACCTest(AGENTS_LABELS["acc-ubuntu-18.04-vanilla"], 'gcc',     'Debug',   ['-DLVI_MITIGATION=ControlFlow', '-DLVI_MITIGATION_SKIP_TESTS=ON'], [], true) },

        "RHEL-8 clang-8 simulation Release e2e":         { ACCTest(AGENTS_LABELS['acc-rhel-8-vanilla'], 'clang', 'Release', ['-DHAS_QUOTE_PROVIDER=OFF'], ['OE_SIMULATION=1'], true) },
        "RHEL-8 ACC clang-8 SGX1 Release e2e":           { ACCTest(AGENTS_LABELS['acc-rhel-8-vanilla'], 'clang', 'Release', ['-DHAS_QUOTE_PROVIDER=OFF'], [], true) },

        "RHEL-8 ACC clang-8 SGX1 Release snmalloc":      { ACCTest(AGENTS_LABELS['acc-rhel-8'], 'clang', 'Release', ['-DHAS_QUOTE_PROVIDER=OFF', '-DUSE_SNMALLOC=ON']) },
        "RHEL-8 ACC gcc-8 SGX1 Release snmalloc":        { ACCTest(AGENTS_LABELS['acc-rhel-8'], 'gcc',   'Release', ['-DHAS_QUOTE_PROVIDER=OFF', '-DUSE_SNMALLOC=ON']) },
    ]
    if(FULL_TEST_SUITE == "true") {
        stage("Full Test Suite") {
            testing_stages += [
                "Host verification 1604 Debug":           { ACCHostVerificationTest('16.04', 'Debug') },
                "Host verification 1804 Debug":           { ACCHostVerificationTest('18.04', 'Debug') },

                "Host verification package 1604 Debug":   { ACCHostVerificationPackageTest('16.04', 'Debug') },
                "Host verification package 1804 Debug":   { ACCHostVerificationPackageTest('18.04', 'Debug') },

                "ACC1604 Package RelWithDebInfo":         { ACCPackageTest(AGENTS_LABELS["acc-ubuntu-16.04"], '16.04', ['-DLVI_MITIGATION=None',        '-DLVI_MITIGATION_SKIP_TESTS=OFF']) },
                "ACC1604 Package RelWithDebInfo LVI":     { ACCPackageTest(AGENTS_LABELS["acc-ubuntu-16.04"], '16.04', ['-DLVI_MITIGATION=ControlFlow', '-DLVI_MITIGATION_SKIP_TESTS=OFF']) },
                "ACC1804 Package RelWithDebInfo":         { ACCPackageTest(AGENTS_LABELS["acc-ubuntu-18.04"], '18.04', ['-DLVI_MITIGATION=None',        '-DLVI_MITIGATION_SKIP_TESTS=OFF']) },
                "ACC1804 Package RelWithDebInfo LVI":     { ACCPackageTest(AGENTS_LABELS["acc-ubuntu-18.04"], '18.04', ['-DLVI_MITIGATION=ControlFlow', '-DLVI_MITIGATION_SKIP_TESTS=OFF']) },

                "ACC1604 Container RelWithDebInfo":       { ACCContainerTest(AGENTS_LABELS["acc-ubuntu-16.04"], '16.04', ['-DLVI_MITIGATION=None',        '-DLVI_MITIGATION_SKIP_TESTS=OFF']) },
                "ACC1604 Container RelWithDebInfo LVI":   { ACCContainerTest(AGENTS_LABELS["acc-ubuntu-16.04"], '16.04', ['-DLVI_MITIGATION=ControlFlow', '-DLVI_MITIGATION_SKIP_TESTS=OFF']) },
                "ACC1804 Container RelWithDebInfo":       { ACCContainerTest(AGENTS_LABELS["acc-ubuntu-18.04"], '18.04', ['-DLVI_MITIGATION=None',        '-DLVI_MITIGATION_SKIP_TESTS=OFF']) },
                "ACC1804 Container RelWithDebInfo LVI":   { ACCContainerTest(AGENTS_LABELS["acc-ubuntu-18.04"], '18.04', ['-DLVI_MITIGATION=ControlFlow', '-DLVI_MITIGATION_SKIP_TESTS=OFF']) },

                "RHEL-8 ACC clang-8 SGX1FLC Release":     { ACCTest(AGENTS_LABELS['acc-rhel-8'], 'clang', 'Release', ['-DHAS_QUOTE_PROVIDER=ON']) },
                "RHEL-8 ACC clang-8 SGX1FLC Debug":       { ACCTest(AGENTS_LABELS['acc-rhel-8'], 'clang', 'Debug',   ['-DHAS_QUOTE_PROVIDER=ON']) },
                "RHEL-8 ACC gcc-8 SGX1FLC Release":       { ACCTest(AGENTS_LABELS['acc-rhel-8'], 'gcc',   'Release', ['-DHAS_QUOTE_PROVIDER=ON']) },
                "RHEL-8 ACC gcc-8 SGX1FLC Debug":         { ACCTest(AGENTS_LABELS['acc-rhel-8'], 'gcc',   'Debug',   ['-DHAS_QUOTE_PROVIDER=ON']) },

                "RHEL-8 ACC clang-8 SGX1FLC Release e2e": { ACCTest(AGENTS_LABELS['acc-rhel-8-vanilla'], 'clang', 'Release', ['-DHAS_QUOTE_PROVIDER=ON'], [], true) },
                "RHEL-8 ACC clang-8 SGX1FLC Debug e2e":   { ACCTest(AGENTS_LABELS['acc-rhel-8-vanilla'], 'clang', 'Debug',   ['-DHAS_QUOTE_PROVIDER=ON'], [], true) },
                "RHEL-8 ACC gcc-8 SGX1FLC Release e2e":   { ACCTest(AGENTS_LABELS['acc-rhel-8-vanilla'], 'gcc',   'Release', ['-DHAS_QUOTE_PROVIDER=ON'], [], true) },
                "RHEL-8 ACC gcc-8 SGX1FLC Debug e2e":     { ACCTest(AGENTS_LABELS['acc-rhel-8-vanilla'], 'gcc',   'Debug',   ['-DHAS_QUOTE_PROVIDER=ON'], [], true) },
                "RHEL-8 clang-8 simulation Debug e2e":    { ACCTest(AGENTS_LABELS['acc-rhel-8-vanilla'], 'clang', 'Debug',   ['-DHAS_QUOTE_PROVIDER=OFF'], ['OE_SIMULATION=1'], true) },
                "RHEL-8 gcc-8 simulation Release e2e":    { ACCTest(AGENTS_LABELS['acc-rhel-8-vanilla'], 'gcc',   'Release', ['-DHAS_QUOTE_PROVIDER=OFF'], ['OE_SIMULATION=1'], true) },
                "RHEL-8 gcc-8 simulation Debug e2e":      { ACCTest(AGENTS_LABELS['acc-rhel-8-vanilla'], 'gcc',   'Debug',   ['-DHAS_QUOTE_PROVIDER=OFF'], ['OE_SIMULATION=1'], true) },
                "RHEL-8 ACC clang-8 SGX1 Release e2e":    { ACCTest(AGENTS_LABELS['acc-rhel-8-vanilla'], 'clang', 'Release', ['-DHAS_QUOTE_PROVIDER=OFF'], [], true) },
                "RHEL-8 ACC clang-8 SGX1 Debug e2e":      { ACCTest(AGENTS_LABELS['acc-rhel-8-vanilla'], 'clang', 'Debug',   ['-DHAS_QUOTE_PROVIDER=OFF'], [], true) },
                "RHEL-8 ACC gcc-8 SGX1 Release e2e":      { ACCTest(AGENTS_LABELS['acc-rhel-8-vanilla'], 'gcc',   'Release', ['-DHAS_QUOTE_PROVIDER=OFF'], [], true) },
                "RHEL-8 ACC gcc-8 SGX1 Debug e2e":        { ACCTest(AGENTS_LABELS['acc-rhel-8-vanilla'], 'gcc',   'Debug',   ['-DHAS_QUOTE_PROVIDER=OFF'], [], true) },

                "ACC1604 clang-8 Debug":                  { ACCTest(AGENTS_LABELS["acc-ubuntu-16.04"], 'clang-8', 'Debug',   ['-DLVI_MITIGATION=None',        '-DLVI_MITIGATION_SKIP_TESTS=OFF']) },
                "ACC1604 clang-8 Release":                { ACCTest(AGENTS_LABELS["acc-ubuntu-16.04"], 'clang-8', 'Release', ['-DLVI_MITIGATION=None',        '-DLVI_MITIGATION_SKIP_TESTS=OFF']) },
                "ACC1604 clang-8 Debug LVI":              { ACCTest(AGENTS_LABELS["acc-ubuntu-16.04"], 'clang-8', 'Debug',   ['-DLVI_MITIGATION=ControlFlow', '-DLVI_MITIGATION_SKIP_TESTS=OFF']) },
                "ACC1604 clang-8 Release LVI":            { ACCTest(AGENTS_LABELS["acc-ubuntu-16.04"], 'clang-8', 'Release', ['-DLVI_MITIGATION=ControlFlow', '-DLVI_MITIGATION_SKIP_TESTS=OFF']) },
                "ACC1604 gcc Debug":                      { ACCTest(AGENTS_LABELS["acc-ubuntu-16.04"], 'gcc',     'Debug',   ['-DLVI_MITIGATION=None',        '-DLVI_MITIGATION_SKIP_TESTS=OFF']) },
                "ACC1604 gcc Release":                    { ACCTest(AGENTS_LABELS["acc-ubuntu-16.04"], 'gcc',     'Release', ['-DLVI_MITIGATION=None',        '-DLVI_MITIGATION_SKIP_TESTS=OFF']) },
                "ACC1604 gcc Debug LVI":                  { ACCTest(AGENTS_LABELS["acc-ubuntu-16.04"], 'gcc',     'Debug',   ['-DLVI_MITIGATION=ControlFlow', '-DLVI_MITIGATION_SKIP_TESTS=OFF']) },
                "ACC1604 gcc Release LVI":                { ACCTest(AGENTS_LABELS["acc-ubuntu-16.04"], 'gcc',     'Release', ['-DLVI_MITIGATION=ControlFlow', '-DLVI_MITIGATION_SKIP_TESTS=OFF']) },
                "ACC1804 clang-8 Debug":                  { ACCTest(AGENTS_LABELS["acc-ubuntu-18.04"], 'clang-8', 'Debug',   ['-DLVI_MITIGATION=None',        '-DLVI_MITIGATION_SKIP_TESTS=OFF']) },
                "ACC1804 clang-8 Release":                { ACCTest(AGENTS_LABELS["acc-ubuntu-18.04"], 'clang-8', 'Release', ['-DLVI_MITIGATION=None',        '-DLVI_MITIGATION_SKIP_TESTS=OFF']) },
                "ACC1804 clang-8 Debug LVI":              { ACCTest(AGENTS_LABELS["acc-ubuntu-18.04"], 'clang-8', 'Debug',   ['-DLVI_MITIGATION=ControlFlow', '-DLVI_MITIGATION_SKIP_TESTS=OFF']) },
                "ACC1804 clang-8 Release LVI":            { ACCTest(AGENTS_LABELS["acc-ubuntu-18.04"], 'clang-8', 'Release', ['-DLVI_MITIGATION=ControlFlow', '-DLVI_MITIGATION_SKIP_TESTS=OFF']) },
                "ACC1804 gcc Debug":                      { ACCTest(AGENTS_LABELS["acc-ubuntu-18.04"], 'gcc',     'Debug',   ['-DLVI_MITIGATION=None',        '-DLVI_MITIGATION_SKIP_TESTS=OFF']) },
                "ACC1804 gcc Release":                    { ACCTest(AGENTS_LABELS["acc-ubuntu-18.04"], 'gcc',     'Release', ['-DLVI_MITIGATION=None',        '-DLVI_MITIGATION_SKIP_TESTS=OFF']) },
                "ACC1804 gcc Debug LVI":                  { ACCTest(AGENTS_LABELS["acc-ubuntu-18.04"], 'gcc',     'Debug',   ['-DLVI_MITIGATION=ControlFlow', '-DLVI_MITIGATION_SKIP_TESTS=OFF']) },
                "ACC1804 gcc Release LVI":                { ACCTest(AGENTS_LABELS["acc-ubuntu-18.04"], 'gcc',     'Release', ['-DLVI_MITIGATION=ControlFlow', '-DLVI_MITIGATION_SKIP_TESTS=OFF']) },

                "ACC1604 clang-8 Release LVI e2e":        { ACCTest(AGENTS_LABELS["acc-ubuntu-16.04-vanilla"], 'clang-8', 'Release', ['-DLVI_MITIGATION=ControlFlow', '-DLVI_MITIGATION_SKIP_TESTS=OFF'], [], true) },
                "ACC1604 gcc Debug LVI e2e":              { ACCTest(AGENTS_LABELS["acc-ubuntu-16.04-vanilla"], 'gcc',     'Debug',   ['-DLVI_MITIGATION=ControlFlow', '-DLVI_MITIGATION_SKIP_TESTS=OFF'], [], true) },
                "ACC1604 gcc Release LVI e2e":            { ACCTest(AGENTS_LABELS["acc-ubuntu-16.04-vanilla"], 'gcc',     'Release', ['-DLVI_MITIGATION=ControlFlow', '-DLVI_MITIGATION_SKIP_TESTS=OFF'], [], true) },
                "ACC1804 clang-8 Debug LVI e2e":          { ACCTest(AGENTS_LABELS["acc-ubuntu-18.04-vanilla"], 'clang-8', 'Debug',   ['-DLVI_MITIGATION=ControlFlow', '-DLVI_MITIGATION_SKIP_TESTS=OFF'], [], true) },
                "ACC1804 clang-8 Release LVI e2e":        { ACCTest(AGENTS_LABELS["acc-ubuntu-18.04-vanilla"], 'clang-8', 'Release', ['-DLVI_MITIGATION=ControlFlow', '-DLVI_MITIGATION_SKIP_TESTS=OFF'], [], true) },
                "ACC1804 gcc Release LVI e2e":            { ACCTest(AGENTS_LABELS["acc-ubuntu-18.04-vanilla"], 'gcc',     'Release', ['-DLVI_MITIGATION=ControlFlow', '-DLVI_MITIGATION_SKIP_TESTS=OFF'], [], true) },

                "ACC1604 Package RelWithDebInfo LVI snmalloc":     { ACCPackageTest(AGENTS_LABELS["acc-ubuntu-16.04"], '16.04', ['-DLVI_MITIGATION=ControlFlow', '-DLVI_MITIGATION_SKIP_TESTS=OFF', '-DUSE_SNMALLOC=ON']) },
                "ACC1804 Package RelWithDebInfo LVI snmalloc":     { ACCPackageTest(AGENTS_LABELS["acc-ubuntu-18.04"], '18.04', ['-DLVI_MITIGATION=ControlFlow', '-DLVI_MITIGATION_SKIP_TESTS=OFF',  '-DUSE_SNMALLOC=ON']) },

                "ACC1604 clang-8 Release LVI e2e snmalloc":        { ACCTest(AGENTS_LABELS["acc-ubuntu-16.04-vanilla"], 'clang-8', 'Release', ['-DLVI_MITIGATION=ControlFlow', '-DLVI_MITIGATION_SKIP_TESTS=OFF', '-DUSE_SNMALLOC=ON'], [], true) },
                "ACC1804 clang-8 Debug LVI e2e snmalloc":          { ACCTest(AGENTS_LABELS["acc-ubuntu-18.04-vanilla"], 'clang-8', 'Debug',   ['-DLVI_MITIGATION=ControlFlow', '-DLVI_MITIGATION_SKIP_TESTS=OFF', '-DUSE_SNMALLOC=ON'], [], true) },
                "ACC1804 clang-8 Release LVI e2e snmalloc":        { ACCTest(AGENTS_LABELS["acc-ubuntu-18.04-vanilla"], 'clang-8', 'Release', ['-DLVI_MITIGATION=ControlFlow', '-DLVI_MITIGATION_SKIP_TESTS=OFF', '-DUSE_SNMALLOC=ON'], [], true) },
                "ACC1804 gcc Release LVI e2e snmalloc":            { ACCTest(AGENTS_LABELS["acc-ubuntu-18.04-vanilla"], 'gcc',     'Release', ['-DLVI_MITIGATION=ControlFlow', '-DLVI_MITIGATION_SKIP_TESTS=OFF', '-DUSE_SNMALLOC=ON'], [], true) },
                "ACC1604 clang-8 Release LVI snmalloc":            { ACCTest(AGENTS_LABELS["acc-ubuntu-16.04"], 'clang-8', 'Release', ['-DLVI_MITIGATION=ControlFlow', '-DLVI_MITIGATION_SKIP_TESTS=OFF', '-DUSE_SNMALLOC=ON']) },
            ]
            parallel testing_stages
        }
    } else {
        stage("PR Testing") {
            testing_stages += [
                "ACC1604 Package RelWithDebInfo LVI":              { ACCPackageTest(AGENTS_LABELS["acc-ubuntu-16.04"], '16.04', ['-DLVI_MITIGATION=ControlFlow', '-DLVI_MITIGATION_SKIP_TESTS=ON']) },
                "ACC1804 Package RelWithDebInfo LVI":              { ACCPackageTest(AGENTS_LABELS["acc-ubuntu-18.04"], '18.04', ['-DLVI_MITIGATION=ControlFlow', '-DLVI_MITIGATION_SKIP_TESTS=ON']) },

                "ACC1604 Container RelWithDebInfo LVI":            { ACCContainerTest(AGENTS_LABELS["acc-ubuntu-16.04"], '16.04', ['-DLVI_MITIGATION=ControlFlow', '-DLVI_MITIGATION_SKIP_TESTS=ON']) },
                "ACC1804 Container RelWithDebInfo LVI":            { ACCContainerTest(AGENTS_LABELS["acc-ubuntu-18.04"], '18.04', ['-DLVI_MITIGATION=ControlFlow', '-DLVI_MITIGATION_SKIP_TESTS=ON']) },

                "ACC1604 clang-8 Debug LVI":                       { ACCTest(AGENTS_LABELS["acc-ubuntu-16.04"], 'clang-8', 'Debug',   ['-DLVI_MITIGATION=ControlFlow', '-DLVI_MITIGATION_SKIP_TESTS=ON']) },
                "ACC1604 clang-8 Release LVI":                     { ACCTest(AGENTS_LABELS["acc-ubuntu-16.04"], 'clang-8', 'Release', ['-DLVI_MITIGATION=ControlFlow', '-DLVI_MITIGATION_SKIP_TESTS=ON']) },
                "ACC1604 gcc Debug LVI":                           { ACCTest(AGENTS_LABELS["acc-ubuntu-16.04"], 'gcc',     'Debug',   ['-DLVI_MITIGATION=ControlFlow', '-DLVI_MITIGATION_SKIP_TESTS=ON']) },
                "ACC1604 gcc Release LVI":                         { ACCTest(AGENTS_LABELS["acc-ubuntu-16.04"], 'gcc',     'Release', ['-DLVI_MITIGATION=ControlFlow', '-DLVI_MITIGATION_SKIP_TESTS=ON']) },
                "ACC1804 clang-8 Debug LVI":                       { ACCTest(AGENTS_LABELS["acc-ubuntu-18.04"], 'clang-8', 'Debug',   ['-DLVI_MITIGATION=ControlFlow', '-DLVI_MITIGATION_SKIP_TESTS=ON']) },
                "ACC1804 clang-8 Release LVI FULL Tests":          { ACCTest(AGENTS_LABELS["acc-ubuntu-18.04"], 'clang-8', 'Release', ['-DLVI_MITIGATION=ControlFlow', '-DLVI_MITIGATION_SKIP_TESTS=OFF']) },
                "ACC1804 gcc Debug LVI":                           { ACCTest(AGENTS_LABELS["acc-ubuntu-18.04"], 'gcc',     'Debug',   ['-DLVI_MITIGATION=ControlFlow', '-DLVI_MITIGATION_SKIP_TESTS=ON']) },
                "ACC1804 gcc Release LVI":                         { ACCTest(AGENTS_LABELS["acc-ubuntu-18.04"], 'gcc',     'Release', ['-DLVI_MITIGATION=ControlFlow', '-DLVI_MITIGATION_SKIP_TESTS=ON']) },
<<<<<<< HEAD
                "ACC1804 Code Coverage Test" :                     { ACCCodeCoverageTest(AGENTS_LABELS["acc-ubuntu-18.04"], 'clang-8', 'Debug') },
=======
                //"ACC1804 Code Coverage Test" :                     { ACCCodeCoverageTest(AGENTS_LABELS["acc-ubuntu-18.04"], 'clang-7', 'Debug') },
>>>>>>> d2e25c3d

                "ACC1604 clang-8 Release LVI snmalloc":            { ACCTest(AGENTS_LABELS["acc-ubuntu-16.04"], 'clang-8', 'Release', ['-DLVI_MITIGATION=ControlFlow', '-DLVI_MITIGATION_SKIP_TESTS=ON', '-DUSE_SNMALLOC=ON']) },
                "ACC1804 clang-8 Release LVI FULL Tests snmalloc": { ACCTest(AGENTS_LABELS["acc-ubuntu-18.04"], 'clang-8', 'Release', ['-DLVI_MITIGATION=ControlFlow', '-DLVI_MITIGATION_SKIP_TESTS=OFF', '-DUSE_SNMALLOC=ON']) },
                "ACC1804 gcc Release LVI snmalloc":                { ACCTest(AGENTS_LABELS["acc-ubuntu-18.04"], 'gcc',     'Release', ['-DLVI_MITIGATION=ControlFlow', '-DLVI_MITIGATION_SKIP_TESTS=ON', '-DUSE_SNMALLOC=ON']) },
                ]
            parallel testing_stages
        }
    }
} catch(Exception e) {
    println "Caught global pipeline exception: " + e
    GLOBAL_ERROR = e
    throw e
} finally {
    currentBuild.result = (GLOBAL_ERROR != null) ? 'FAILURE' : "SUCCESS"
    oe.emailJobStatus(currentBuild.result)
}<|MERGE_RESOLUTION|>--- conflicted
+++ resolved
@@ -534,11 +534,7 @@
                 "ACC1804 clang-8 Release LVI FULL Tests":          { ACCTest(AGENTS_LABELS["acc-ubuntu-18.04"], 'clang-8', 'Release', ['-DLVI_MITIGATION=ControlFlow', '-DLVI_MITIGATION_SKIP_TESTS=OFF']) },
                 "ACC1804 gcc Debug LVI":                           { ACCTest(AGENTS_LABELS["acc-ubuntu-18.04"], 'gcc',     'Debug',   ['-DLVI_MITIGATION=ControlFlow', '-DLVI_MITIGATION_SKIP_TESTS=ON']) },
                 "ACC1804 gcc Release LVI":                         { ACCTest(AGENTS_LABELS["acc-ubuntu-18.04"], 'gcc',     'Release', ['-DLVI_MITIGATION=ControlFlow', '-DLVI_MITIGATION_SKIP_TESTS=ON']) },
-<<<<<<< HEAD
-                "ACC1804 Code Coverage Test" :                     { ACCCodeCoverageTest(AGENTS_LABELS["acc-ubuntu-18.04"], 'clang-8', 'Debug') },
-=======
                 //"ACC1804 Code Coverage Test" :                     { ACCCodeCoverageTest(AGENTS_LABELS["acc-ubuntu-18.04"], 'clang-7', 'Debug') },
->>>>>>> d2e25c3d
 
                 "ACC1604 clang-8 Release LVI snmalloc":            { ACCTest(AGENTS_LABELS["acc-ubuntu-16.04"], 'clang-8', 'Release', ['-DLVI_MITIGATION=ControlFlow', '-DLVI_MITIGATION_SKIP_TESTS=ON', '-DUSE_SNMALLOC=ON']) },
                 "ACC1804 clang-8 Release LVI FULL Tests snmalloc": { ACCTest(AGENTS_LABELS["acc-ubuntu-18.04"], 'clang-8', 'Release', ['-DLVI_MITIGATION=ControlFlow', '-DLVI_MITIGATION_SKIP_TESTS=OFF', '-DUSE_SNMALLOC=ON']) },
