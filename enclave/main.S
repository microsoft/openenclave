--- conflicted
+++ resolved
@@ -136,37 +136,40 @@
 // .call_function //
 //================//
 
-<<<<<<< HEAD
 .call_function:
-=======
-	// Get the host stack pointer.
-	mov %gs:TD_host_rsp, %r8
-	mov %gs:TD_host_rbp, %r9
+    test $OE_ARG_FLAG_GS, %rdi
+    jnz .call_function_gs
 
-	// Construct the frame and align the stack.
-	pushq $0
-	pushq %r8
-	pushq %rcx
-	pushq %r9
-.cfi_def_cfa_offset		16
-.cfi_offset				rbp, -16
-	mov %rsp, %rbp
-.cfi_def_cfa_register	rbp
+.call_function_fs
+    // Get the host stack pointer.
+    mov %fs:TD_host_rsp, %r8
+    mov %fs:TD_host_rbp, %r9
+    jmp .call_function_join
+
+.call_function_gs
+    // Get the host stack pointer.
+    mov %gs:TD_host_rsp, %r8
+    mov %gs:TD_host_rbp, %r9
+    jmp .call_function_join
+
+.call_function_join:
+
+    // Construct the frame and align the stack.
+    pushq $0
+    pushq %r8
+    pushq %rcx
+    pushq %r9
+.cfi_def_cfa_offset 16
+.cfi_offset rbp, -16
+    mov %rsp, %rbp
+.cfi_def_cfa_register rbp
 	
->>>>>>> 1a943c7c
     // Call __OE_HandleMain(ARG1=RDI, ARG2=RSI, CSSA=RDX, TCS=RCX)
     mov %rax, %rdx 
     mov %rbx, %rcx
     call __OE_HandleMain
     ud2
 
-<<<<<<< HEAD
-.cfi_endproc
-=======
-.forever:
-    jmp .forever
-
 .cfi_endproc
 
-.size OE_Main, .-OE_Main
->>>>>>> 1a943c7c
+.size OE_Main, .-OE_Main