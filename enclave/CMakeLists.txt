--- conflicted
+++ resolved
@@ -4,13 +4,10 @@
 add_library(oeenclave STATIC
     cert.c
     ec.c
+    ../common/json.c
     ../common/quote.c
-<<<<<<< HEAD
-    ../common/sgxcertextensions.c
-=======
-    ../common/json.c
+    ../common/sgxcertextensions.c    
     ../common/tcbinfo.c
->>>>>>> a28b04a8
     cmac.c
     key.c
     random.c
