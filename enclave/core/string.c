--- conflicted
+++ resolved
@@ -257,107 +257,4 @@
     }
 
     return p;
-<<<<<<< HEAD
-}
-
-size_t oe_string_substitute(
-    char* str,
-    size_t size,
-    const char* pattern,
-    const char* replacement)
-{
-    size_t pos;
-    size_t str_len;
-    size_t pattern_len;
-    size_t replacement_len;
-
-    if (!str || !size || !pattern || !replacement)
-        return (size_t)-1;
-
-    if ((str_len = oe_strlen(str)) >= size)
-        return (size_t)-1;
-
-    if ((pattern_len = oe_strlen(pattern)) == 0)
-        return (size_t)-1;
-
-    replacement_len = oe_strlen(replacement);
-
-    for (pos = 0; pos < str_len;)
-    {
-        if (oe_strncmp(str + pos, pattern, pattern_len) == 0)
-        {
-            if (replacement_len > pattern_len)
-            {
-                size_t diff = replacement_len - pattern_len;
-
-                /* String is expanding so check for string overflow */
-                if (str_len + diff <= size)
-                {
-                    oe_memmove(
-                        str + pos + replacement_len,
-                        str + pos + pattern_len,
-                        str_len + 1 - pos - pattern_len);
-
-                    oe_memcpy(str + pos, replacement, replacement_len);
-                }
-
-                str_len += diff;
-            }
-            else
-            {
-                size_t diff = pattern_len - replacement_len;
-
-                oe_memmove(
-                    str + pos + replacement_len,
-                    str + pos + pattern_len,
-                    str_len + 1 - pos - replacement_len);
-
-                oe_memcpy(str + pos, replacement, replacement_len);
-
-                str_len -= diff;
-            }
-
-            pos += replacement_len;
-        }
-        else
-        {
-            pos++;
-        }
-    }
-
-    return str_len + 1;
-}
-
-size_t oe_string_insert(char* str, size_t size, size_t pos, const char* insert)
-{
-    size_t str_len;
-    size_t insert_len;
-
-    if (!str || !size || !insert)
-        return (size_t)-1;
-
-    if ((str_len = oe_strlen(str)) >= size)
-        return (size_t)-1;
-
-    if (pos == (size_t)-1)
-        pos = str_len;
-
-    if (pos > str_len)
-        return (size_t)-1;
-
-    insert_len = oe_strlen(insert);
-
-    if (str_len + insert_len < size)
-    {
-        size_t remaining = str_len - pos + 1;
-
-        if (remaining)
-            oe_memmove(str + pos + insert_len, str + pos, remaining);
-
-        oe_memcpy(str + pos, insert, insert_len);
-    }
-
-    return str_len + insert_len + 1;
-=======
->>>>>>> c058daf1
 }