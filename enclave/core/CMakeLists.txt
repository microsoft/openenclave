# Copyright (c) Microsoft Corporation. All rights reserved.
# Licensed under the MIT License.

add_library(oecore STATIC
    ../../common/cert.c
<<<<<<< HEAD
=======
    ../../common/outbuf.c
>>>>>>> f48867e9
    assert.c
    atexit.c
    calls.c
    cpuid.c
    entropy.c
    exception.c
    globals.c
    hostcalls.c
    hoststack.c
    hexdump.c
    init.c
    jump.c
    keys.c
    memory.c
    once.c
    result.c
    report.c
    sbrk.c
    snprintf.c
    spinlock.c
    string.c
    td.c
    thread.c
    exit.S
    getkey.S
    main.S
    )

target_link_libraries(oecore PUBLIC oe_includes)

# we strip the default include containing the compiler-provided intrinsics
# add it back in
target_include_directories(oecore SYSTEM PRIVATE ${OE_C_COMPILER_INCDIR})

target_compile_options(oecore PUBLIC
    -m64 -fPIC
    -nostdinc
    $<$<COMPILE_LANGUAGE:CXX>:-nostdinc++>
    -fno-stack-protector -fvisibility=hidden
    )

if(USE_LIBSGX)
target_compile_definitions(oecore PUBLIC OE_USE_LIBSGX)
endif()

target_compile_definitions(oecore PUBLIC OE_BUILD_ENCLAVE)

# addl link-options for enclave apps
target_link_libraries(oecore INTERFACE
    -nostdlib -nodefaultlibs -nostartfiles
    -Wl,--no-undefined,-Bstatic,-Bsymbolic,--export-dynamic,-pie,-eoe_main
    )

# jump.s must be optimized for the correct call-frame.
set_source_files_properties(jump.c PROPERTIES COMPILE_FLAGS -O2)

set_property(TARGET oecore PROPERTY ARCHIVE_OUTPUT_DIRECTORY ${OE_LIBDIR}/openenclave/enclave)
install (TARGETS oecore EXPORT openenclave ARCHIVE DESTINATION ${CMAKE_INSTALL_LIBDIR}/openenclave/enclave)<|MERGE_RESOLUTION|>--- conflicted
+++ resolved
@@ -3,10 +3,7 @@
 
 add_library(oecore STATIC
     ../../common/cert.c
-<<<<<<< HEAD
-=======
     ../../common/outbuf.c
->>>>>>> f48867e9
     assert.c
     atexit.c
     calls.c
