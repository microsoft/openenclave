--- conflicted
+++ resolved
@@ -267,21 +267,13 @@
 /*
 **==============================================================================
 **
-<<<<<<< HEAD
-** _ParseExtensions()
-=======
 ** _parse_extensions()
->>>>>>> 85506013
 **
 **==============================================================================
 */
 
 /* Returns true when done */
-<<<<<<< HEAD
-typedef bool (*ParseExtensions)(
-=======
 typedef bool (*parse_extensions_callback_t)(
->>>>>>> 85506013
     size_t index,
     const char* oid,
     bool critical,
@@ -335,84 +327,19 @@
     size_t* count;
 } GetExtensionCountArgs;
 
-<<<<<<< HEAD
-static bool _GetExtensionCount(
-    size_t index,
-    const char* oid,
-    bool critical,
-    const uint8_t* data,
-    size_t size,
-    void* args_)
-{
-    GetExtensionCountArgs* args = (GetExtensionCountArgs*)args_;
-
-    (*args->count)++;
-
-    return false;
-}
-
-=======
->>>>>>> 85506013
 typedef struct _GetExtensionArgs
 {
     oe_result_t result;
     size_t index;
-<<<<<<< HEAD
-    OE_OIDString* oid;
-=======
     oe_oid_string_t* oid;
->>>>>>> 85506013
     uint8_t* data;
     size_t* size;
 } GetExtensionArgs;
 
-<<<<<<< HEAD
-static bool _GetExtension(
-    size_t index,
-    const char* oid,
-    bool critical,
-    const uint8_t* data,
-    size_t size,
-    void* args_)
-{
-    GetExtensionArgs* args = (GetExtensionArgs*)args_;
-
-    if (args->index == index)
-    {
-        /* If buffer is too small */
-        if (size > *args->size)
-        {
-            *args->size = size;
-            args->result = OE_BUFFER_TOO_SMALL;
-            return true;
-        }
-
-        /* Copy the OID to caller's buffer */
-        oe_strlcpy(args->oid->buf, oid, sizeof(OE_OIDString));
-
-        /* Copy to caller's buffer */
-        if (args->data)
-            oe_memcpy(args->data, data, *args->size);
-
-        *args->size = size;
-        args->result = OE_OK;
-        return true;
-    }
-
-    /* Keep parsing */
-    return false;
-}
-
-/* Parse the extensions on an MBEDTLS X509 certificate */
-static int _ParseExtensions(
-    const mbedtls_x509_crt* crt,
-    ParseExtensions callback,
-=======
 /* Parse the extensions on an MBEDTLS X509 certificate */
 static int _parse_extensions(
     const mbedtls_x509_crt* crt,
     parse_extensions_callback_t callback,
->>>>>>> 85506013
     void* args)
 {
     int ret = -1;
@@ -437,11 +364,7 @@
     /* Parse each extension of the form: [OID | CRITICAL | OCTETS] */
     while (end - p > 1)
     {
-<<<<<<< HEAD
-        OE_OIDString oidstr;
-=======
         oe_oid_string_t oidstr;
->>>>>>> 85506013
         int isCritical = 0;
         const uint8_t* octets;
         size_t octetsSize;
@@ -450,11 +373,7 @@
         {
             mbedtls_x509_buf oid;
 
-<<<<<<< HEAD
-            /* Prase the OID tag */
-=======
             /* Parse the OID tag */
->>>>>>> 85506013
             {
                 int tag = MBEDTLS_ASN1_CONSTRUCTED | MBEDTLS_ASN1_SEQUENCE;
 
@@ -885,43 +804,6 @@
     return result;
 }
 
-<<<<<<< HEAD
-oe_result_t oe_cert_get_extension(
-    const oe_cert_t* cert,
-    size_t index,
-    OE_OIDString* oid,
-    uint8_t* data,
-    size_t* size)
-{
-    oe_result_t result = OE_UNEXPECTED;
-    const Cert* impl = (const Cert*)cert;
-
-    /* Reject invalid parameters */
-    if (!_CertIsValid(impl) || !oid || !size)
-        OE_RAISE(OE_INVALID_PARAMETER);
-
-    /* Find the extension with the given OID using a callback */
-    {
-        GetExtensionArgs args;
-        args.result = OE_OUT_OF_BOUNDS;
-        args.index = index;
-        args.oid = oid;
-        args.data = data;
-        args.size = size;
-
-        if (_ParseExtensions(impl->cert, _GetExtension, &args) != 0)
-            OE_RAISE(OE_FAILURE);
-
-        result = args.result;
-        goto done;
-    }
-
-done:
-    return result;
-}
-
-=======
->>>>>>> 85506013
 oe_result_t oe_cert_find_extension(
     const oe_cert_t* cert,
     const char* oid,
@@ -943,11 +825,7 @@
         args.data = data;
         args.size = size;
 
-<<<<<<< HEAD
-        if (_ParseExtensions(impl->cert, _FindExtension, &args) != 0)
-=======
         if (_parse_extensions(impl->cert, _FindExtension, &args) != 0)
->>>>>>> 85506013
             OE_RAISE(OE_FAILURE);
 
         result = args.result;
