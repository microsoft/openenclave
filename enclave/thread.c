// Copyright (c) Microsoft Corporation. All rights reserved.
// Licensed under the MIT License.

#include <openenclave/bits/calls.h>
#include <openenclave/bits/enclavelibc.h>
#include <openenclave/bits/sgxtypes.h>
#include <openenclave/enclave.h>
#include "td.h"

/*
**==============================================================================
**
** Host requests:
**
**==============================================================================
*/

static int _ThreadWait(OE_ThreadData* self)
{
    const void* tcs = TD_ToTCS((TD*)self);

    if (OE_OCall(
            OE_FUNC_THREAD_WAIT,
            (uint64_t)tcs,
            NULL,
            OE_OCALL_FLAG_NOT_REENTRANT) != OE_OK)
        return -1;

    return 0;
}

static int _ThreadWake(OE_ThreadData* self)
{
    const void* tcs = TD_ToTCS((TD*)self);

    if (OE_OCall(
            OE_FUNC_THREAD_WAKE,
            (uint64_t)tcs,
            NULL,
            OE_OCALL_FLAG_NOT_REENTRANT) != OE_OK)
        return -1;

    return 0;
}

static int _ThreadWakeWait(OE_ThreadData* waiter, OE_ThreadData* self)
{
    int ret = -1;
    OE_ThreadWakeWaitArgs* args = NULL;

    // OE_HostAllocForCallHost allocates memory on the host stack.
    // This allocated memory does not have to be explicitly freed.
    if (!(args =
              OE_HostAllocForCallHost(sizeof(OE_ThreadWakeWaitArgs), 0, false)))
        goto done;

    args->waiter_tcs = TD_ToTCS((TD*)waiter);
    args->self_tcs = TD_ToTCS((TD*)self);

    if (OE_OCall(
            OE_FUNC_THREAD_WAKE_WAIT,
            (uint64_t)args,
            NULL,
            OE_OCALL_FLAG_NOT_REENTRANT) != OE_OK)
        goto done;

    ret = 0;

done:
    return ret;
}

/*
**==============================================================================
**
** Queue
**
**==============================================================================
*/

typedef struct _Queue
{
    OE_ThreadData* front;
    OE_ThreadData* back;
} Queue;

static void _QueuePushBack(Queue* queue, OE_ThreadData* thread)
{
    thread->next = NULL;

    if (queue->back)
        queue->back->next = thread;
    else
        queue->front = thread;

    queue->back = thread;
}

static OE_ThreadData* _QueuePopFront(Queue* queue)
{
    OE_ThreadData* thread = queue->front;

    if (thread)
    {
        queue->front = queue->front->next;

        if (!queue->front)
            queue->back = NULL;
    }

    return thread;
}

static bool _QueueContains(Queue* queue, OE_ThreadData* thread)
{
    OE_ThreadData* p;

    for (p = queue->front; p; p = p->next)
    {
        if (p == thread)
            return true;
    }

    return false;
}

static __inline__ bool _QueueEmpty(Queue* queue)
{
    return queue->front ? false : true;
}

/*
**==============================================================================
**
** OE_Thread
**
**==============================================================================
*/

OE_Thread OE_ThreadSelf(void)
{
    return (OE_Thread)OE_GetThreadData();
}

int OE_ThreadEqual(OE_Thread thread1, OE_Thread thread2)
{
    return thread1 == thread2 ? 1 : 0;
}

/*
**==============================================================================
**
** OE_Mutex
**
**==============================================================================
*/

/* Internal mutex implementation */
typedef struct _OE_MutexImpl
{
    /* Lock used to synchronize access to OE_ThreadData queue */
    OE_Spinlock lock;

    /* Number of references to support recursive locking */
    unsigned int refs;

    /* The thread that has locked this mutex */
    OE_ThreadData* owner;

    /* Queue of waiting threads (front holds the mutex) */
    Queue queue;
} OE_MutexImpl;

OE_STATIC_ASSERT(sizeof(OE_MutexImpl) <= sizeof(OE_Mutex));

int OE_MutexInit(OE_Mutex* mutex)
{
    OE_MutexImpl* m = (OE_MutexImpl*)mutex;

    if (!m)
        return -1;

    OE_Memset(m, 0, sizeof(OE_Mutex));
    m->lock = OE_SPINLOCK_INITIALIZER;

    return 0;
}

/* Caller manages the spinlock */
static int _MutexLock(OE_MutexImpl* m, OE_ThreadData* self)
{
    /* If this thread has already locked the mutex */
    if (m->owner == self)
    {
        /* Increase the reference count */
        m->refs++;
        return 0;
    }

    /* If no thread has locked this mutex yet */
    if (m->owner == NULL)
    {
        /* If the waiters queue is empty */
        if (m->queue.front == NULL)
        {
            /* Obtain the mutex */
            m->owner = self;
            m->refs = 1;
            return 0;
        }

        /* If this thread is at the front of the waiters queue */
        if (m->queue.front == self)
        {
            /* Remove this thread from front of the waiters queue */
            _QueuePopFront(&m->queue);

            /* Obtain the mutex */
            m->owner = self;
            m->refs = 1;
            return 0;
        }
    }

    return -1;
}

int OE_MutexLock(OE_Mutex* mutex)
{
    OE_MutexImpl* m = (OE_MutexImpl*)mutex;
    OE_ThreadData* self = OE_GetThreadData();

    if (!m)
        return -1;

    /* Loop until SELF obtains mutex */
    for (;;)
    {
        OE_SpinLock(&m->lock);
        {
            /* Attempt to acquire lock */
            if (_MutexLock(m, self) == 0)
            {
                OE_SpinUnlock(&m->lock);
                return 0;
            }

            /* If the waiters queue does not contain this thread */
            if (!_QueueContains(&m->queue, self))
            {
                /* Insert thread at back of waiters queue */
                _QueuePushBack(&m->queue, self);
            }
        }
        OE_SpinUnlock(&m->lock);

        /* Ask host to wait for an event on this thread */
        _ThreadWait(self);
    }

    /* Unreachable! */
}

int OE_MutexTryLock(OE_Mutex* mutex)
{
    OE_MutexImpl* m = (OE_MutexImpl*)mutex;
    OE_ThreadData* self = OE_GetThreadData();

    if (!m)
        return -1;

    OE_SpinLock(&m->lock);
    {
        /* Attempt to acquire lock */
        if (_MutexLock(m, self) == 0)
        {
            OE_SpinUnlock(&m->lock);
            return 0;
        }
    }
    OE_SpinUnlock(&m->lock);

    return -1;
}

static int _MutexUnlock(OE_Mutex* mutex, OE_ThreadData** waiter)
{
    OE_MutexImpl* m = (OE_MutexImpl*)mutex;
    OE_ThreadData* self = OE_GetThreadData();
    int ret = -1;

    if (!m || !waiter)
        goto done;

    OE_SpinLock(&m->lock);
    {
        /* If this thread has the mutex locked */
        if (m->owner == self)
        {
            /* If decreasing the reference count causes it to become zero */
            if (--m->refs == 0)
            {
                /* Thread no longer has this mutex locked */
                m->owner = NULL;

                /* Set waiter to the next thread on the queue (maybe none) */
                *waiter = m->queue.front;
            }

            ret = 0;
        }
    }
    OE_SpinUnlock(&m->lock);

done:
    return ret;
}

int OE_MutexUnlock(OE_Mutex* m)
{
    OE_ThreadData* waiter = NULL;

    if (!m)
        return -1;

    if (_MutexUnlock(m, &waiter) != 0)
        return -1;

    if (waiter)
    {
        /* Ask host to wake up this thread */
        _ThreadWake(waiter);
    }

    return 0;
}

int OE_MutexDestroy(OE_Mutex* mutex)
{
    OE_MutexImpl* m = (OE_MutexImpl*)mutex;
    int ret = -1;

    if (!m)
        goto done;

    OE_SpinLock(&m->lock);
    {
        if (_QueueEmpty(&m->queue))
        {
            OE_Memset(m, 0, sizeof(OE_Mutex));
            ret = 0;
        }
    }
    OE_SpinUnlock(&m->lock);

done:
    return ret;
}

/*
**==============================================================================
**
** OE_Cond
**
**==============================================================================
*/

/* Internal condition variable implementation */
typedef struct _OE_CondImpl
{
    /* Spinlock for synchronizing access to thread queue and mutex parameter */
    OE_Spinlock lock;

    /* Queue of threads waiting on this condition variable */
    struct
    {
        OE_ThreadData* front;
        OE_ThreadData* back;
    } queue;
} OE_CondImpl;

OE_STATIC_ASSERT(sizeof(OE_CondImpl) <= sizeof(OE_Cond));

int OE_CondInit(OE_Cond* condition)
{
    OE_CondImpl* cond = (OE_CondImpl*)condition;

    if (cond)
    {
        OE_Memset(cond, 0, sizeof(OE_Cond));
        cond->lock = OE_SPINLOCK_INITIALIZER;
    }

    return 0;
}

int OE_CondDestroy(OE_Cond* condition)
{
    OE_CondImpl* cond = (OE_CondImpl*)condition;

    if (!cond)
        return -1;

    OE_SpinLock(&cond->lock);

    /* Fail if queue is not empty */
    if (cond->queue.front)
    {
        OE_SpinUnlock(&cond->lock);
        return -1;
    }

    OE_SpinUnlock(&cond->lock);

    return 0;
}

int OE_CondWait(OE_Cond* condition, OE_Mutex* mutex)
{
    OE_CondImpl* cond = (OE_CondImpl*)condition;
    OE_ThreadData* self = OE_GetThreadData();

    OE_SpinLock(&cond->lock);
    {
        OE_ThreadData* waiter = NULL;

        /* Add the self thread to the end of the wait queue */
        _QueuePushBack((Queue*)&cond->queue, self);

        /* Unlock whichever thread is waiting on this mutex (the waiter) */
        if (_MutexUnlock(mutex, &waiter) != 0)
        {
            OE_SpinUnlock(&cond->lock);
            return -1;
        }

        for (;;)
        {
            OE_SpinUnlock(&cond->lock);
            {
                if (waiter)
                {
                    _ThreadWakeWait(waiter, self);
                    waiter = NULL;
                }
                else
                {
                    _ThreadWait(self);
                }
            }
            OE_SpinLock(&cond->lock);

            /* If self is no longer in the queue, then it was selected */
            if (!_QueueContains((Queue*)&cond->queue, self))
                break;
        }
    }
    OE_SpinUnlock(&cond->lock);
    OE_MutexLock(mutex);

    return 0;
}

int OE_CondSignal(OE_Cond* condition)
{
    OE_CondImpl* cond = (OE_CondImpl*)condition;
    OE_ThreadData* waiter;

    OE_SpinLock(&cond->lock);
    waiter = _QueuePopFront((Queue*)&cond->queue);
    OE_SpinUnlock(&cond->lock);

    if (!waiter)
        return 0;

    _ThreadWake(waiter);
    return 0;
}

int OE_CondBroadcast(OE_Cond* condition)
{
    OE_CondImpl* cond = (OE_CondImpl*)condition;
    Queue waiters = {NULL, NULL};

    OE_SpinLock(&cond->lock);
    {
        OE_ThreadData* p;

        while ((p = _QueuePopFront((Queue*)&cond->queue)))
            _QueuePushBack(&waiters, p);
    }
    OE_SpinUnlock(&cond->lock);

    OE_ThreadData* p_next = NULL;
    for (OE_ThreadData* p = waiters.front; p; p = p_next)
    {
        // p could wake up and immediately use a synchronization
        // primitve that could modify the next field.
        // Therefore fetch the next thread before waking up p.
        p_next = p->next;
        _ThreadWake(p);
    }
<<<<<<< HEAD

    return 0;
}

/*
**==============================================================================
**
** OE_RWLock
**
**==============================================================================
*/

/* Internal readers-writer lock variable implementation */
typedef struct _OE_RWLockImpl
{
    /* Number of reader threads owning this lock */
    volatile unsigned int readers;

    /* Number of writer threads owning this lock. 0 or 1.*/
    volatile unsigned int writers;

    /* Mutex for synchronizing readers and writers. Held only for a brief
     * time.*/
    OE_Mutex mutex;

    /* Condition variable that indicates whether the r/w lock is unlocked. */
    OE_Cond unlocked;
} OE_RWLockImpl;

OE_STATIC_ASSERT(sizeof(OE_RWLockImpl) <= sizeof(OE_RWLock));

int OE_RWLockInit(OE_RWLock* readWriteLock)
{
    OE_RWLockImpl* rwLock = (OE_RWLockImpl*)readWriteLock;

    if (!rwLock)
        return -1;

    OE_Memset(rwLock, 0, sizeof(OE_RWLock));
    OE_MutexInit(&rwLock->mutex);
    OE_CondInit(&rwLock->unlocked);

    return 0;
}

int OE_RWLockReadLock(OE_RWLock* readWriteLock)
{
    OE_RWLockImpl* rwLock = (OE_RWLockImpl*)readWriteLock;

    if (!rwLock)
        return -1;

    OE_MutexLock(&rwLock->mutex);

    // Wait for writer to finish.
    while (rwLock->writers > 0)
    {
        // Release mutex and wait for the r/w lock to be unlocked.
        OE_HostPrintf("%ld: Reader waiting\n", OE_ThreadSelf());
        OE_CondWait(&rwLock->unlocked, &rwLock->mutex);
    }

    // Increment number of readers
    rwLock->readers++;

    OE_HostPrintf("%ld: Reader success\n", OE_ThreadSelf());
    OE_MutexUnlock(&rwLock->mutex);

    return 0;
}

int OE_RWLockTryReadLock(OE_RWLock* readWriteLock)
{
    OE_RWLockImpl* rwLock = (OE_RWLockImpl*)readWriteLock;

    if (!rwLock)
        return -1;

    OE_MutexLock(&rwLock->mutex);

    int r = -1;
    // If no writer is active, then lock is successful.
    if (rwLock->writers == 0)
    {
        rwLock->readers++;
        r = 0;
    }

    OE_MutexUnlock(&rwLock->mutex);

    return r;
}

int OE_RWLockReadUnlock(OE_RWLock* readWriteLock)
{
    OE_RWLockImpl* rwLock = (OE_RWLockImpl*)readWriteLock;

    if (!rwLock)
        return -1;

    OE_MutexLock(&rwLock->mutex);

    // There must be atleast 1 reader and no writers.
    if (rwLock->readers < 1 || rwLock->writers > 0)
    {
        OE_MutexUnlock(&rwLock->mutex);
        OE_HostPrintf("ERROR-A\n");
        return -1;
    }

    if (--rwLock->readers == 0)
    {
        // This is the last reader.
        // Signal waiting threads by marking the r/w lock as unlocked.

        OE_HostPrintf("%ld: Reader Broadcasting\n", OE_ThreadSelf());

        OE_CondBroadcast(&rwLock->unlocked);

        OE_HostPrintf("%ld: Reader Broadcasted\n", OE_ThreadSelf());
    }

    OE_MutexUnlock(&rwLock->mutex);
    return 0;
}

int OE_RWLockWriteLock(OE_RWLock* readWriteLock)
{
    OE_RWLockImpl* rwLock = (OE_RWLockImpl*)readWriteLock;

    if (!rwLock)
        return -1;

    OE_MutexLock(&rwLock->mutex);

    // Wait for all readers and any other writer to finish.
    while (rwLock->readers > 0 || rwLock->writers > 0)
    {
        // Release mutex and wait for the r/w lock to be unlocked.
        OE_HostPrintf("%ld: Writer waiting\n", OE_ThreadSelf());
        OE_CondWait(&rwLock->unlocked, &rwLock->mutex);
    }

    rwLock->writers = 1;
    OE_HostPrintf("%ld: Writer success\n", OE_ThreadSelf());
    OE_MutexUnlock(&rwLock->mutex);

    return 0;
}

int OE_RWLockTryWriteLock(OE_RWLock* readWriteLock)
{
    OE_RWLockImpl* rwLock = (OE_RWLockImpl*)readWriteLock;

    if (!rwLock)
        return -1;

    int r = -1;
    OE_MutexLock(&rwLock->mutex);

    // If no readers and no writers are active, then lock is successful.
    if (rwLock->readers == 0 && rwLock->writers == 0)
    {
        rwLock->writers = 1;
        r = 0;
    }

    OE_MutexUnlock(&rwLock->mutex);

    return r;
}

int OE_RWLockWriteUnlock(OE_RWLock* readWriteLock)
{
    OE_RWLockImpl* rwLock = (OE_RWLockImpl*)readWriteLock;

    if (!rwLock)
        return -1;

    OE_MutexLock(&rwLock->mutex);

    // There must be one writer and no readers
    if (rwLock->writers != 1 || rwLock->readers > 0)
    {
        OE_MutexUnlock(&rwLock->mutex);
        OE_HostPrintf("ERROR-B\n");
        return -1;
    }

    // Mark writer as done
    rwLock->writers = 0;

    OE_HostPrintf("%ld: Writer Broadcasting\n", OE_ThreadSelf());
    // Signal waiting threads by marking the lock as unlocked
    OE_CondBroadcast(&rwLock->unlocked);
    OE_HostPrintf("%ld: Writer Broadcasted\n", OE_ThreadSelf());

    OE_MutexUnlock(&rwLock->mutex);
    return 0;
}

int OE_RWLockDestroy(OE_RWLock* readWriteLock)
{
    OE_RWLockImpl* rwLock = (OE_RWLockImpl*)readWriteLock;

    if (!rwLock)
        return -1;

    OE_MutexLock(&rwLock->mutex);

    // There must not be any active readers or writers
    if (rwLock->readers != 0 || rwLock->writers != 0)
    {
        OE_MutexUnlock(&rwLock->mutex);
        return -1;
    }
=======
>>>>>>> 06c0a26b

    OE_CondDestroy(&rwLock->unlocked);
    OE_MutexUnlock(&rwLock->mutex);
    OE_MutexDestroy(&rwLock->mutex);
    return 0;
}

/*
**==============================================================================
**
** OE_ThreadKey
**
**==============================================================================
*/

#define MAX_KEYS (OE_PAGE_SIZE / sizeof(void*))

typedef struct _KeySlot
{
    bool used;
    void (*destructor)(void* value);
} KeySlot;

static KeySlot _slots[MAX_KEYS];
static OE_Spinlock _lock = OE_SPINLOCK_INITIALIZER;

static void** _GetTSDPage(void)
{
    OE_ThreadData* td = OE_GetThreadData();

    if (!td)
        return NULL;

    return (void**)((unsigned char*)td + OE_PAGE_SIZE);
}

int OE_ThreadKeyCreate(OE_ThreadKey* key, void (*destructor)(void* value))
{
    int rc = -1;

    if (!key)
        return OE_INVALID_PARAMETER;

    /* Search for an available slot (the first slot is not used) */
    {
        OE_SpinLock(&_lock);

        for (unsigned int i = 1; i < MAX_KEYS; i++)
        {
            /* If this key is available */
            if (!_slots[i].used)
            {
                /* Initialize this slot */
                _slots[i].used = true;
                _slots[i].destructor = destructor;

                /* Initialize new key */
                *key = i;

                rc = 0;
                break;
            }
        }

        OE_SpinUnlock(&_lock);
    }

    return rc;
}

int OE_ThreadKeyDelete(OE_ThreadKey key)
{
    /* If key parameter is invalid */
    if (key == 0 || key >= MAX_KEYS)
        return -1;

    /* Mark this key as unused */
    {
        OE_SpinLock(&_lock);

        /* Call destructor */
        if (_slots[key].destructor)
            _slots[key].destructor(OE_ThreadGetSpecific(key));

        /* Clear this slot */
        _slots[key].used = false;
        _slots[key].destructor = NULL;

        OE_SpinUnlock(&_lock);
    }

    return 0;
}

int OE_ThreadSetSpecific(OE_ThreadKey key, const void* value)
{
    void** tsd_page;

    if (key == 0)
        return -1;

    if (!(tsd_page = _GetTSDPage()))
        return -1;

    tsd_page[key] = (void*)value;

    return OE_OK;
}

void* OE_ThreadGetSpecific(OE_ThreadKey key)
{
    void** tsd_page;

    if (key == 0 || key >= MAX_KEYS)
        return NULL;

    if (!(tsd_page = _GetTSDPage()))
        return NULL;

    return tsd_page[key];
}<|MERGE_RESOLUTION|>--- conflicted
+++ resolved
@@ -500,7 +500,6 @@
         p_next = p->next;
         _ThreadWake(p);
     }
-<<<<<<< HEAD
 
     return 0;
 }
@@ -513,10 +512,10 @@
 **==============================================================================
 */
 
-/* Internal readers-writer lock variable implementation */
+/* Internal readers-writer lock variable implementation. */
 typedef struct _OE_RWLockImpl
 {
-    /* Number of reader threads owning this lock */
+    /* Number of reader threads owning this lock. */
     volatile unsigned int readers;
 
     /* Number of writer threads owning this lock. 0 or 1.*/
@@ -556,17 +555,16 @@
     OE_MutexLock(&rwLock->mutex);
 
     // Wait for writer to finish.
+    // Multiple readers can concurrently operate.
     while (rwLock->writers > 0)
     {
         // Release mutex and wait for the r/w lock to be unlocked.
-        OE_HostPrintf("%ld: Reader waiting\n", OE_ThreadSelf());
         OE_CondWait(&rwLock->unlocked, &rwLock->mutex);
     }
 
-    // Increment number of readers
+    // Increment number of readers.
     rwLock->readers++;
 
-    OE_HostPrintf("%ld: Reader success\n", OE_ThreadSelf());
     OE_MutexUnlock(&rwLock->mutex);
 
     return 0;
@@ -607,7 +605,6 @@
     if (rwLock->readers < 1 || rwLock->writers > 0)
     {
         OE_MutexUnlock(&rwLock->mutex);
-        OE_HostPrintf("ERROR-A\n");
         return -1;
     }
 
@@ -615,15 +612,11 @@
     {
         // This is the last reader.
         // Signal waiting threads by marking the r/w lock as unlocked.
-
-        OE_HostPrintf("%ld: Reader Broadcasting\n", OE_ThreadSelf());
-
         OE_CondBroadcast(&rwLock->unlocked);
-
-        OE_HostPrintf("%ld: Reader Broadcasted\n", OE_ThreadSelf());
     }
 
     OE_MutexUnlock(&rwLock->mutex);
+
     return 0;
 }
 
@@ -640,12 +633,10 @@
     while (rwLock->readers > 0 || rwLock->writers > 0)
     {
         // Release mutex and wait for the r/w lock to be unlocked.
-        OE_HostPrintf("%ld: Writer waiting\n", OE_ThreadSelf());
         OE_CondWait(&rwLock->unlocked, &rwLock->mutex);
     }
 
     rwLock->writers = 1;
-    OE_HostPrintf("%ld: Writer success\n", OE_ThreadSelf());
     OE_MutexUnlock(&rwLock->mutex);
 
     return 0;
@@ -682,23 +673,21 @@
 
     OE_MutexLock(&rwLock->mutex);
 
-    // There must be one writer and no readers
+    // There must be one writer and no readers.
     if (rwLock->writers != 1 || rwLock->readers > 0)
     {
         OE_MutexUnlock(&rwLock->mutex);
-        OE_HostPrintf("ERROR-B\n");
-        return -1;
-    }
-
-    // Mark writer as done
+        return -1;
+    }
+
+    // Mark writer as done.
     rwLock->writers = 0;
 
-    OE_HostPrintf("%ld: Writer Broadcasting\n", OE_ThreadSelf());
-    // Signal waiting threads by marking the lock as unlocked
+    // Signal waiting threads by marking the lock as unlocked.
     OE_CondBroadcast(&rwLock->unlocked);
-    OE_HostPrintf("%ld: Writer Broadcasted\n", OE_ThreadSelf());
 
     OE_MutexUnlock(&rwLock->mutex);
+
     return 0;
 }
 
@@ -711,18 +700,17 @@
 
     OE_MutexLock(&rwLock->mutex);
 
-    // There must not be any active readers or writers
+    // There must not be any active readers or writers.
     if (rwLock->readers != 0 || rwLock->writers != 0)
     {
         OE_MutexUnlock(&rwLock->mutex);
         return -1;
     }
-=======
->>>>>>> 06c0a26b
 
     OE_CondDestroy(&rwLock->unlocked);
     OE_MutexUnlock(&rwLock->mutex);
     OE_MutexDestroy(&rwLock->mutex);
+
     return 0;
 }
 
