// Copyright (c) Microsoft Corporation. All rights reserved.
// Licensed under the MIT License.
// #define OE_TRACE_LEVEL 2

#include "revocation.h"
#include <openenclave/bits/thread.h>
#include <openenclave/enclave.h>
#include <openenclave/internal/calls.h>
#include <openenclave/internal/cert.h>
#include <openenclave/internal/crl.h>
#include <openenclave/internal/ec.h>
#include <openenclave/internal/enclavelibc.h>
#include <openenclave/internal/hexdump.h>
#include <openenclave/internal/issuedate.h>
#include <openenclave/internal/print.h>
#include <openenclave/internal/raise.h>
#include <openenclave/internal/report.h>
#include <openenclave/internal/sgxcertextensions.h>
#include <openenclave/internal/sha.h>
#include <openenclave/internal/trace.h>
#include <openenclave/internal/utils.h>
#include "tcbinfo.h"

#ifdef OE_USE_LIBSGX

// Defaults to Unix epoch.
static oe_issue_date_t _minimim_crl_tcb_issue_date = {1970, 1, 1};

static oe_spinlock_t _lock = OE_SPINLOCK_INITIALIZER;
static bool _date_set;

// For sgx support specifying a static.
oe_result_t __oe_sgx_set_minimum_crl_tcb_issue_date(const char* date)
{
    oe_result_t result = OE_OK;

    oe_spin_lock(&_lock);

    if (_date_set)
        OE_RAISE(OE_FAILURE);

    // Set flag early so that only one call is successful.
    _date_set = true;

    if (date == NULL)
        OE_RAISE(OE_INVALID_PARAMETER);

    OE_CHECK(
        oe_issue_date_from_string(
            date, oe_strlen(date), &_minimim_crl_tcb_issue_date));

    result = OE_OK;
done:
    oe_spin_unlock(&_lock);
    return result;
}

/**
 * Parse sgx extensions from given cert.
 */
static oe_result_t _parse_sgx_extensions(
    oe_cert_t* leaf_cert,
    ParsedExtensionInfo* parsed_extension_info)
{
    oe_result_t result = OE_FAILURE;

    // The size of buffer required to parse extensions is not known beforehand.
    uint32_t buffer_size = 1024;
    uint8_t* buffer = NULL;

    buffer = (uint8_t*)oe_malloc(buffer_size);
    if (buffer == NULL)
        OE_RAISE(OE_OUT_OF_MEMORY);

    // Try parsing the extensions.
    result = ParseSGXExtensions(
        leaf_cert, buffer, &buffer_size, parsed_extension_info);

    if (result == OE_BUFFER_TOO_SMALL)
    {
        // Allocate larger buffer. extensions_buffer_size contains required size
        // of buffer.
        oe_free(buffer);
        buffer = (uint8_t*)oe_malloc(buffer_size);

        result = ParseSGXExtensions(
            leaf_cert, buffer, &buffer_size, parsed_extension_info);
    }

done:
    oe_free(buffer);
    return result;
}

typedef struct _url
{
    char str[256];
} url_t;

/**
 * Get CRL distribution points from given cert.
 */

static oe_result_t _get_crl_distribution_point(oe_cert_t* cert, char** url)
{
    oe_result_t result = OE_FAILURE;
    uint64_t buffer_size = 512;
    uint8_t* buffer = oe_malloc(buffer_size);
    const char** urls = NULL;
    uint64_t num_urls = 0;
    uint32_t url_length = 0;

    if (buffer == NULL)
        OE_RAISE(OE_OUT_OF_MEMORY);

    result = oe_get_crl_distribution_points(
        cert, &urls, &num_urls, buffer, &buffer_size);

    if (result == OE_BUFFER_TOO_SMALL)
    {
        oe_free(buffer);
        buffer = oe_malloc(buffer_size);
        if (buffer == NULL)
            OE_RAISE(OE_OUT_OF_MEMORY);

        result = oe_get_crl_distribution_points(
            cert, &urls, &num_urls, buffer, &buffer_size);
    }

    if (result == OE_OK)
    {
        // At most 1 distribution point is expected.
        if (num_urls != 1)
            OE_RAISE(OE_FAILURE);
        // Include null character in length.
        url_length = oe_strlen(urls[0]) + 1;
        *url = (char*)oe_malloc(url_length);
        if (*url == NULL)
            OE_RAISE(OE_OUT_OF_MEMORY);

        oe_memcpy(*url, urls[0], url_length);
        result = OE_OK;
    }

done:
    oe_free(buffer);
    return result;
}

/**
 * Validate and copy buffer to enclave memory.
 */
static oe_result_t _copy_buffer_to_enclave(
    uint8_t** dst,
    uint32_t* dst_size,
    const uint8_t* src,
    uint32_t src_size)
{
    oe_result_t result = OE_FAILURE;
    if (!src || src_size == 0 || !oe_is_outside_enclave(src, src_size) ||
        dst == NULL || dst_size == NULL)
        OE_RAISE(OE_INVALID_PARAMETER);

    *dst = oe_malloc(src_size);
    if (*dst == NULL)
        OE_RAISE(OE_OUT_OF_MEMORY);

    oe_memcpy(*dst, src, src_size);
    *dst_size = src_size;
    result = OE_OK;

done:
    return result;
}

/**
 * Call into host to fetch revocation information.
 */
static oe_result_t _get_revocation_info(oe_get_revocation_info_args_t* args)
{
    oe_result_t result = OE_FAILURE;
    uint32_t host_args_buffer_size = sizeof(*args);
    uint8_t* host_args_buffer = NULL;
    oe_get_revocation_info_args_t* host_args = NULL;
    oe_get_revocation_info_args_t tmp_args = {0};
    uint8_t* p = NULL;
    uint32_t crlUrlSizes[2] = {0};

    if (args == NULL || args->num_crl_urls != 2 || args->crl_urls[0] == NULL ||
        args->crl_urls[1] == NULL)
        OE_RAISE(OE_FAILURE);

    // Compute size of buffer to allocate in host memory to marshal the
    // arguments.
    for (uint32_t i = 0; i < args->num_crl_urls; ++i)
    {
        crlUrlSizes[i] = oe_strlen(args->crl_urls[i]) + 1;
        host_args_buffer_size += crlUrlSizes[i];
    }

    host_args_buffer = oe_host_malloc(host_args_buffer_size);
    if (host_args_buffer == NULL)
        OE_RAISE(OE_OUT_OF_MEMORY);

    // Copy args struct.
    p = host_args_buffer;
    host_args = (oe_get_revocation_info_args_t*)p;
    *host_args = *args;
    p += sizeof(*host_args);

    // Copy input buffers.
    for (uint32_t i = 0; i < args->num_crl_urls; ++i)
    {
        host_args->crl_urls[i] = (const char*)p;
        oe_memcpy(p, args->crl_urls[i], crlUrlSizes[i]);
        p += crlUrlSizes[i];
    }

    OE_CHECK(
        oe_ocall(
            OE_OCALL_GET_REVOCATION_INFO,
            (uint64_t)host_args,
            NULL,
            OE_OCALL_FLAG_NOT_REENTRANT));

    // Copy args to prevent TOCTOU issues.
    tmp_args = *host_args;

    OE_CHECK(tmp_args.result);

    if (tmp_args.host_out_buffer == NULL ||
        !oe_is_outside_enclave(tmp_args.host_out_buffer, sizeof(uint8_t)))
        OE_RAISE(OE_UNEXPECTED);

    // Ensure that all required outputs exist.
    OE_CHECK(
        _copy_buffer_to_enclave(
            &args->tcb_info,
            &args->tcb_info_size,
            tmp_args.tcb_info,
            tmp_args.tcb_info_size));
    OE_CHECK(
        _copy_buffer_to_enclave(
            &args->tcb_issuer_chain,
            &args->tcb_issuer_chain_size,
            tmp_args.tcb_issuer_chain,
            tmp_args.tcb_issuer_chain_size));

    for (uint32_t i = 0; i < args->num_crl_urls; ++i)
    {
        OE_CHECK(
            _copy_buffer_to_enclave(
                &args->crl[i],
                &args->crl_size[i],
                tmp_args.crl[i],
                tmp_args.crl_size[i]));
        OE_CHECK(
            _copy_buffer_to_enclave(
                &args->crl_issuer_chain[i],
                &args->crl_issuer_chain_size[i],
                tmp_args.crl_issuer_chain[i],
                tmp_args.crl_issuer_chain_size[i]));
    }

    // Check for null terminators.
    if (args->tcb_info[args->tcb_info_size - 1] != 0 ||
        args->tcb_issuer_chain[args->tcb_issuer_chain_size - 1] != 0)
        OE_RAISE(OE_INVALID_REVOCATION_INFO);
    for (uint32_t i = 0; i < args->num_crl_urls; ++i)
    {
        if (args->crl_issuer_chain[i][args->crl_issuer_chain_size[i] - 1] != 0)
            OE_RAISE(OE_INVALID_REVOCATION_INFO);
    }

    result = OE_OK;
done:
    // Free args buffer and buffer allocated by host.
    if (host_args_buffer)
        oe_host_free(host_args_buffer);

    if (tmp_args.host_out_buffer)
        oe_host_free(tmp_args.host_out_buffer);

    return result;
}

static void _trace_issue_date(const char* msg, const oe_issue_date_t* date)
{
    char str[21];
    size_t size = sizeof(str);
#if (OE_TRACE_LEVEL == OE_TRACE_LEVEL_INFO)
    oe_issue_date_to_string(date, str, &size);
    OE_TRACE_INFO("%s%s\n", msg, str);
#else
    OE_UNUSED(size);
#endif
}

oe_result_t oe_enforce_revocation(
    oe_cert_t* leaf_cert,
    oe_cert_t* intermediate_cert,
    oe_cert_chain_t* pck_cert_chain)
{
    oe_result_t result = OE_FAILURE;
    ParsedExtensionInfo parsed_extension_info = {{0}};
    oe_get_revocation_info_args_t revocation_args = {0};
    oe_cert_chain_t tcb_issuer_chain = {0};
    oe_cert_chain_t crl_issuer_chain[3] = {{{0}}};
    oe_parsed_tcb_info_t parsed_tcb_info = {0};
    oe_tcb_level_t platform_tcb_level = {{0}};
    oe_verify_cert_error_t cert_verify_error = {0};
    char* intermediate_crl_url = NULL;
    char* leaf_crl_url = NULL;
<<<<<<< HEAD
    oe_crl_t crls[2] = {0};
    oe_issue_date_t tcb_info_issue_date = {0};
    oe_issue_date_t crl_next_update_date = {0};

    oe_spin_lock(&_lock);
=======
    oe_crl_t crls[2] = {{{0}}};
>>>>>>> 41780f5b

    if (intermediate_cert == NULL || leaf_cert == NULL)
        OE_RAISE(OE_INVALID_PARAMETER);

    OE_STATIC_ASSERT(
        OE_COUNTOF(crl_issuer_chain) ==
        OE_COUNTOF(revocation_args.crl_issuer_chain));

    // Gather fmspc.
    OE_CHECK(_parse_sgx_extensions(leaf_cert, &parsed_extension_info));
    oe_memcpy(
        revocation_args.fmspc,
        parsed_extension_info.fmspc,
        sizeof(parsed_extension_info.fmspc));

    // Gather CRL distribution point URLs from certs.
    OE_CHECK(
        _get_crl_distribution_point(intermediate_cert, &intermediate_crl_url));
    OE_CHECK(_get_crl_distribution_point(leaf_cert, &leaf_crl_url));

    revocation_args.crl_urls[0] = leaf_crl_url;
    revocation_args.crl_urls[1] = intermediate_crl_url;
    revocation_args.num_crl_urls = 2;

    OE_CHECK(_get_revocation_info(&revocation_args));

    // Apply revocation info.
    OE_CHECK(
        oe_cert_chain_read_pem(
            &tcb_issuer_chain,
            revocation_args.tcb_issuer_chain,
            revocation_args.tcb_issuer_chain_size));

    for (uint32_t i = 0; i < revocation_args.num_crl_urls; ++i)
    {
        OE_CHECK(
            oe_crl_read_der(
                &crls[i], revocation_args.crl[i], revocation_args.crl_size[i]));
        OE_UNUSED(crls);
        OE_CHECK(
            oe_cert_chain_read_pem(
                &crl_issuer_chain[i],
                revocation_args.crl_issuer_chain[i],
                revocation_args.crl_issuer_chain_size[i]));
    }

    // Verify leaf and intermediate certs againt the CRL.
    OE_CHECK(
        oe_cert_verify(
            leaf_cert, &crl_issuer_chain[0], &crls[0], &cert_verify_error));

    OE_CHECK(
        oe_cert_verify(
            intermediate_cert,
            &crl_issuer_chain[1],
            &crls[1],
            &cert_verify_error));

    for (uint32_t i = 0; i < OE_COUNTOF(platform_tcb_level.sgx_tcb_comp_svn);
         ++i)
    {
        platform_tcb_level.sgx_tcb_comp_svn[i] =
            parsed_extension_info.compSvn[i];
    }
    platform_tcb_level.pce_svn = parsed_extension_info.pceSvn;
    platform_tcb_level.status = OE_TCB_LEVEL_STATUS_UNKNOWN;

    OE_CHECK(
        oe_parse_tcb_info_json(
            revocation_args.tcb_info,
            revocation_args.tcb_info_size,
            &platform_tcb_level,
            &parsed_tcb_info));

    OE_CHECK(
        oe_verify_tcb_signature(
            parsed_tcb_info.tcb_info_start,
            parsed_tcb_info.tcb_info_size,
            (sgx_ecdsa256_signature_t*)parsed_tcb_info.signature,
            &tcb_issuer_chain));

    // Check that the tcb has been issued after the earliest date that the
    // enclave accepts.
    OE_CHECK(
        oe_issue_date_from_string(
            (char*)parsed_tcb_info.issue_date,
            parsed_tcb_info.issue_date_size,
            &tcb_info_issue_date));
    if (oe_issue_date_compare(
            &tcb_info_issue_date, &_minimim_crl_tcb_issue_date) != 1)
        OE_RAISE(OE_INVALID_REVOCATION_INFO);

    // Check that the CRLs have not expired.
    // The next update of the CRL must be after the earliest date that
    // the enclave accepts.
    for (uint32_t i = 0; i < OE_COUNTOF(crls); ++i)
    {
        OE_CHECK(oe_crl_get_next_update_date(&crls[0], &crl_next_update_date));

        _trace_issue_date("crl next update date ", &crl_next_update_date);
        if (oe_issue_date_compare(
                &crl_next_update_date, &_minimim_crl_tcb_issue_date) != 1)
            OE_RAISE(OE_INVALID_REVOCATION_INFO);
    }

    result = OE_OK;

done:
    for (int32_t i = revocation_args.num_crl_urls - 1; i >= 0; --i)
    {
        oe_crl_free(&crls[i]);
        oe_free(revocation_args.crl_issuer_chain[i]);
        oe_free(revocation_args.crl[i]);
    }
    oe_free(revocation_args.tcb_issuer_chain);
    oe_free(revocation_args.tcb_info);

    for (uint32_t i = 0; i < revocation_args.num_crl_urls; ++i)
    {
        oe_cert_chain_free(&crl_issuer_chain[i]);
    }
    oe_cert_chain_free(&tcb_issuer_chain);

    oe_free(leaf_crl_url);
    oe_free(intermediate_crl_url);

    oe_spin_unlock(&_lock);

    return result;
}

#endif<|MERGE_RESOLUTION|>--- conflicted
+++ resolved
@@ -311,15 +311,11 @@
     oe_verify_cert_error_t cert_verify_error = {0};
     char* intermediate_crl_url = NULL;
     char* leaf_crl_url = NULL;
-<<<<<<< HEAD
-    oe_crl_t crls[2] = {0};
+    oe_crl_t crls[2] = {{{0}}};
     oe_issue_date_t tcb_info_issue_date = {0};
     oe_issue_date_t crl_next_update_date = {0};
 
     oe_spin_lock(&_lock);
-=======
-    oe_crl_t crls[2] = {{{0}}};
->>>>>>> 41780f5b
 
     if (intermediate_cert == NULL || leaf_cert == NULL)
         OE_RAISE(OE_INVALID_PARAMETER);
