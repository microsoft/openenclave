// Copyright (c) Microsoft Corporation. All rights reserved.
// Licensed under the MIT License.

#include <openenclave/result.h>

// OE abort status depends on the order of these enums to transfer status
// correctly.
OE_STATIC_ASSERT(OE_ENCLAVE_ABORTING > OE_OK);
OE_STATIC_ASSERT(OE_ENCLAVE_ABORTED > OE_ENCLAVE_ABORTING);

const char* OE_ResultStr(OE_Result result)
{
    switch (result)
    {
        case OE_OK:
            return "OE_OK";
        case OE_FAILURE:
            return "OE_FAILURE";
        case OE_BUFFER_TOO_SMALL:
            return "OE_BUFFER_TOO_SMALL";
        case OE_INVALID_PARAMETER:
            return "OE_INVALID_PARAMETER";
        case OE_OUT_OF_MEMORY:
            return "OE_OUT_OF_MEMORY";
        case OE_OUT_OF_STACK:
            return "OE_OUT_OF_STACK";
        case OE_OUT_OF_THREADS:
            return "OE_OUT_OF_THREADS";
        case OE_ECALL_FAILED:
            return "OE_ECALL_FAILED";
        case OE_OCALL_FAILED:
            return "OE_OCALL_FAILED";
        case OE_UNEXPECTED:
            return "OE_UNEXPECTED";
        case OE_VERIFY_FAILED:
            return "OE_VERIFY_FAILED";
        case OE_NOT_FOUND:
            return "OE_NOT_FOUND";
        case OE_INTEGER_OVERFLOW:
            return "OE_INTEGER_OVERFLOW";
        case OE_WRONG_TYPE:
            return "OE_WRONG_TYPE";
        case OE_UNIMPLEMENTED:
            return "OE_UNIMPLEMENTED";
        case OE_OUT_OF_BOUNDS:
            return "OE_OUT_OF_BOUNDS";
        case OE_OVERLAPPED_COPY:
            return "OE_OVERLAPPED_COPY";
        case OE_UNKNOWN_FUNCTION:
            return "OE_UNKNOWN_FUNCTION";
        case OE_FAILED_OPT_CONSTRAINT:
            return "OE_FAILED_OPT_CONSTRAINT";
        case OE_DYNAMIC_LOAD_FAILED:
            return "OE_DYNAMIC_LOAD_FAILED";
        case OE_DYNAMIC_SYMBOL_LOOKUP_FAILED:
            return "OE_DYNAMIC_SYMBOL_LOOKUP_FAILED";
        case OE_BUFFER_OVERRUN:
            return "OE_BUFFER_OVERRUN";
        case OE_BAD_MAGIC:
            return "OE_BAD_MAGIC";
        case OE_IOCTL_FAILED:
            return "OE_IOCTL_FAILED";
        case OE_UNSUPPORTED:
            return "OE_UNSUPPORTED";
        case OE_UNKNOWN_OPTION:
            return "OE_UNKNOWN_OPTION";
        case OE_READ_FAILED:
            return "OE_READ_FAILED";
        case OE_OUT_OF_RANGE:
            return "OE_OUT_OF_RANGE";
        case OE_ALREADY_IN_USE:
            return "OE_ALREADY_IN_USE";
        case OE_SERVICE_UNAVAILABLE:
            return "OE_SERVICE_UNAVAILABLE";
        case OE_ENCLAVE_ABORTING:
            return "OE_ENCLAVE_ABORTING";
        case OE_ENCLAVE_ABORTED:
            return "OE_ENCLAVE_ABORTED";
        case OE_PLATFORM_ERROR:
            return "OE_PLATFORM_ERROR";
        case OE_INVALID_CPUSVN:
            return "OE_INVALID_CPUSVN";
        case OE_INVALID_ISVSVN:
            return "OE_INVALID_ISVSVN";
        case OE_INVALID_KEYNAME:
            return "OE_INVALID_KEYNAME";
        case OE_DEBUG_DOWNGRADE:
            return "OE_DEBUG_DOWNGRADE";
        case OE_QUOTE_PARSE_ERROR:
            return "OE_QUOTE_PARSE_ERROR";
        case OE_UNSUPPORTED_QE_CERTIFICATION:
            return "OE_UNSUPPORTED_QE_CERTIFICATION";
<<<<<<< HEAD
=======
        case OE_BUSY:
            return "OE_BUSY";
        case OE_NOT_OWNER:
            return "OE_NOT_OWNER";
>>>>>>> 5077ba55
    }

    return "UNKNOWN";
}<|MERGE_RESOLUTION|>--- conflicted
+++ resolved
@@ -90,13 +90,10 @@
             return "OE_QUOTE_PARSE_ERROR";
         case OE_UNSUPPORTED_QE_CERTIFICATION:
             return "OE_UNSUPPORTED_QE_CERTIFICATION";
-<<<<<<< HEAD
-=======
         case OE_BUSY:
             return "OE_BUSY";
         case OE_NOT_OWNER:
             return "OE_NOT_OWNER";
->>>>>>> 5077ba55
     }
 
     return "UNKNOWN";
