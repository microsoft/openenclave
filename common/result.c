// Copyright (c) Microsoft Corporation. All rights reserved.
// Licensed under the MIT License.

#include <openenclave/bits/result.h>

// OE abort status depends on the order of these enums to transfer status
// correctly.
OE_STATIC_ASSERT(OE_ENCLAVE_ABORTING > OE_OK);
OE_STATIC_ASSERT(OE_ENCLAVE_ABORTED > OE_ENCLAVE_ABORTING);

const char* oe_result_str(oe_result_t result)
{
    switch (result)
    {
        case OE_OK:
            return "OE_OK";
        case OE_FAILURE:
            return "OE_FAILURE";
        case OE_BUFFER_TOO_SMALL:
            return "OE_BUFFER_TOO_SMALL";
        case OE_INVALID_PARAMETER:
            return "OE_INVALID_PARAMETER";
        case OE_OUT_OF_MEMORY:
            return "OE_OUT_OF_MEMORY";
        case OE_OUT_OF_STACK:
            return "OE_OUT_OF_STACK";
        case OE_OUT_OF_THREADS:
            return "OE_OUT_OF_THREADS";
        case OE_ECALL_FAILED:
            return "OE_ECALL_FAILED";
        case OE_OCALL_FAILED:
            return "OE_OCALL_FAILED";
        case OE_UNEXPECTED:
            return "OE_UNEXPECTED";
        case OE_VERIFY_FAILED:
            return "OE_VERIFY_FAILED";
        case OE_NOT_FOUND:
            return "OE_NOT_FOUND";
        case OE_INTEGER_OVERFLOW:
            return "OE_INTEGER_OVERFLOW";
        case OE_WRONG_TYPE:
            return "OE_WRONG_TYPE";
        case OE_UNIMPLEMENTED:
            return "OE_UNIMPLEMENTED";
        case OE_OUT_OF_BOUNDS:
            return "OE_OUT_OF_BOUNDS";
        case OE_OVERLAPPED_COPY:
            return "OE_OVERLAPPED_COPY";
        case OE_UNKNOWN_FUNCTION:
            return "OE_UNKNOWN_FUNCTION";
        case OE_FAILED_OPT_CONSTRAINT:
            return "OE_FAILED_OPT_CONSTRAINT";
        case OE_DYNAMIC_LOAD_FAILED:
            return "OE_DYNAMIC_LOAD_FAILED";
        case OE_DYNAMIC_SYMBOL_LOOKUP_FAILED:
            return "OE_DYNAMIC_SYMBOL_LOOKUP_FAILED";
        case OE_BUFFER_OVERRUN:
            return "OE_BUFFER_OVERRUN";
        case OE_BAD_MAGIC:
            return "OE_BAD_MAGIC";
        case OE_IOCTL_FAILED:
            return "OE_IOCTL_FAILED";
        case OE_UNSUPPORTED:
            return "OE_UNSUPPORTED";
        case OE_UNKNOWN_OPTION:
            return "OE_UNKNOWN_OPTION";
        case OE_READ_FAILED:
            return "OE_READ_FAILED";
        case OE_OUT_OF_RANGE:
            return "OE_OUT_OF_RANGE";
        case OE_ALREADY_IN_USE:
            return "OE_ALREADY_IN_USE";
        case OE_SERVICE_UNAVAILABLE:
            return "OE_SERVICE_UNAVAILABLE";
        case OE_ENCLAVE_ABORTING:
            return "OE_ENCLAVE_ABORTING";
        case OE_ENCLAVE_ABORTED:
            return "OE_ENCLAVE_ABORTED";
        case OE_PLATFORM_ERROR:
            return "OE_PLATFORM_ERROR";
        case OE_INVALID_CPUSVN:
            return "OE_INVALID_CPUSVN";
        case OE_INVALID_ISVSVN:
            return "OE_INVALID_ISVSVN";
        case OE_INVALID_KEYNAME:
            return "OE_INVALID_KEYNAME";
        case OE_DEBUG_DOWNGRADE:
            return "OE_DEBUG_DOWNGRADE";
        case OE_QUOTE_PARSE_ERROR:
            return "OE_QUOTE_PARSE_ERROR";
        case OE_UNSUPPORTED_QE_CERTIFICATION:
            return "OE_UNSUPPORTED_QE_CERTIFICATION";
        case OE_BUSY:
            return "OE_BUSY";
        case OE_NOT_OWNER:
            return "OE_NOT_OWNER";
<<<<<<< HEAD
        case OE_INVALID_SGX_CERT_EXTENSIONS:
            return "OE_INVALID_SGX_CERT_EXTENSIONS";
=======
        case OE_MEMORY_LEAK:
            return "OE_MEMORY_LEAK";
        case OE_BAD_ALIGNMENT:
            return "OE_BAD_ALIGNMENT";
        case __OE_RESULT_MAX:
            break;
>>>>>>> 85506013
    }

    return "UNKNOWN";
}<|MERGE_RESOLUTION|>--- conflicted
+++ resolved
@@ -94,17 +94,14 @@
             return "OE_BUSY";
         case OE_NOT_OWNER:
             return "OE_NOT_OWNER";
-<<<<<<< HEAD
         case OE_INVALID_SGX_CERT_EXTENSIONS:
             return "OE_INVALID_SGX_CERT_EXTENSIONS";
-=======
         case OE_MEMORY_LEAK:
             return "OE_MEMORY_LEAK";
         case OE_BAD_ALIGNMENT:
             return "OE_BAD_ALIGNMENT";
         case __OE_RESULT_MAX:
             break;
->>>>>>> 85506013
     }
 
     return "UNKNOWN";
