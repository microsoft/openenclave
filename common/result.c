// Copyright (c) Microsoft Corporation. All rights reserved.
// Licensed under the MIT License.

#include <openenclave/bits/result.h>

// OE abort status depends on the order of these enums to transfer status
// correctly.
OE_STATIC_ASSERT(OE_ENCLAVE_ABORTING > OE_OK);
OE_STATIC_ASSERT(OE_ENCLAVE_ABORTED > OE_ENCLAVE_ABORTING);

const char* oe_result_str(oe_result_t result)
{
    switch (result)
    {
        case OE_OK:
            return "OE_OK";
        case OE_FAILURE:
            return "OE_FAILURE";
        case OE_BUFFER_TOO_SMALL:
            return "OE_BUFFER_TOO_SMALL";
        case OE_INVALID_PARAMETER:
            return "OE_INVALID_PARAMETER";
        case OE_OUT_OF_MEMORY:
            return "OE_OUT_OF_MEMORY";
        case OE_OUT_OF_STACK:
            return "OE_OUT_OF_STACK";
        case OE_OUT_OF_THREADS:
            return "OE_OUT_OF_THREADS";
        case OE_ECALL_FAILED:
            return "OE_ECALL_FAILED";
        case OE_OCALL_FAILED:
            return "OE_OCALL_FAILED";
        case OE_UNEXPECTED:
            return "OE_UNEXPECTED";
        case OE_VERIFY_FAILED:
            return "OE_VERIFY_FAILED";
        case OE_NOT_FOUND:
            return "OE_NOT_FOUND";
        case OE_INTEGER_OVERFLOW:
            return "OE_INTEGER_OVERFLOW";
        case OE_WRONG_TYPE:
            return "OE_WRONG_TYPE";
        case OE_UNIMPLEMENTED:
            return "OE_UNIMPLEMENTED";
        case OE_OUT_OF_BOUNDS:
            return "OE_OUT_OF_BOUNDS";
        case OE_OVERLAPPED_COPY:
            return "OE_OVERLAPPED_COPY";
        case OE_UNKNOWN_FUNCTION:
            return "OE_UNKNOWN_FUNCTION";
        case OE_FAILED_OPT_CONSTRAINT:
            return "OE_FAILED_OPT_CONSTRAINT";
        case OE_DYNAMIC_LOAD_FAILED:
            return "OE_DYNAMIC_LOAD_FAILED";
        case OE_DYNAMIC_SYMBOL_LOOKUP_FAILED:
            return "OE_DYNAMIC_SYMBOL_LOOKUP_FAILED";
        case OE_BUFFER_OVERRUN:
            return "OE_BUFFER_OVERRUN";
        case OE_BAD_MAGIC:
            return "OE_BAD_MAGIC";
        case OE_IOCTL_FAILED:
            return "OE_IOCTL_FAILED";
        case OE_UNSUPPORTED:
            return "OE_UNSUPPORTED";
        case OE_UNKNOWN_OPTION:
            return "OE_UNKNOWN_OPTION";
        case OE_READ_FAILED:
            return "OE_READ_FAILED";
        case OE_OUT_OF_RANGE:
            return "OE_OUT_OF_RANGE";
        case OE_ALREADY_IN_USE:
            return "OE_ALREADY_IN_USE";
        case OE_SERVICE_UNAVAILABLE:
            return "OE_SERVICE_UNAVAILABLE";
        case OE_ENCLAVE_ABORTING:
            return "OE_ENCLAVE_ABORTING";
        case OE_ENCLAVE_ABORTED:
            return "OE_ENCLAVE_ABORTED";
        case OE_PLATFORM_ERROR:
            return "OE_PLATFORM_ERROR";
        case OE_INVALID_CPUSVN:
            return "OE_INVALID_CPUSVN";
        case OE_INVALID_ISVSVN:
            return "OE_INVALID_ISVSVN";
        case OE_INVALID_KEYNAME:
            return "OE_INVALID_KEYNAME";
        case OE_DEBUG_DOWNGRADE:
            return "OE_DEBUG_DOWNGRADE";
        case OE_QUOTE_PARSE_ERROR:
            return "OE_QUOTE_PARSE_ERROR";
        case OE_UNSUPPORTED_QE_CERTIFICATION:
            return "OE_UNSUPPORTED_QE_CERTIFICATION";
        case OE_BUSY:
            return "OE_BUSY";
        case OE_NOT_OWNER:
            return "OE_NOT_OWNER";
<<<<<<< HEAD
        case OE_BAD_ALIGNMENT:
            return "OE_BAD_ALIGNMENT";
=======
        case OE_INVALID_SGX_CERT_EXTENSIONS:
            return "OE_INVALID_SGX_CERT_EXTENSIONS";
        case OE_MEMORY_LEAK:
            return "OE_MEMORY_LEAK";
        case OE_BAD_ALIGNMENT:
            return "OE_BAD_ALIGNMENT";
        case OE_TCB_INFO_PARSE_ERROR:
            return "OE_TCB_INFO_PARSE_ERROR";
        case OE_TCB_LEVEL_INVALID:
            return "OE_TCB_LEVEL_INVALID";
        case __OE_RESULT_MAX:
            break;
>>>>>>> c058daf1
    }

    return "UNKNOWN";
}<|MERGE_RESOLUTION|>--- conflicted
+++ resolved
@@ -94,10 +94,6 @@
             return "OE_BUSY";
         case OE_NOT_OWNER:
             return "OE_NOT_OWNER";
-<<<<<<< HEAD
-        case OE_BAD_ALIGNMENT:
-            return "OE_BAD_ALIGNMENT";
-=======
         case OE_INVALID_SGX_CERT_EXTENSIONS:
             return "OE_INVALID_SGX_CERT_EXTENSIONS";
         case OE_MEMORY_LEAK:
@@ -110,7 +106,6 @@
             return "OE_TCB_LEVEL_INVALID";
         case __OE_RESULT_MAX:
             break;
->>>>>>> c058daf1
     }
 
     return "UNKNOWN";
