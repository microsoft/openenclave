--- conflicted
+++ resolved
@@ -11,10 +11,6 @@
 #include <openenclave/internal/sgxtypes.h>
 #include <openenclave/internal/sha.h>
 #include <openenclave/internal/utils.h>
-<<<<<<< HEAD
-#include <stdio.h>
-=======
->>>>>>> f7e21324
 #include "revocation.h"
 
 #ifdef OE_USE_LIBSGX
@@ -301,15 +297,12 @@
     oe_ec_public_key_t rootPublicKey = {0};
     oe_ec_public_key_t expectedRootPublicKey = {0};
     bool keyEqual = false;
-<<<<<<< HEAD
     char iso861String[ISO_861_DATE_LENGTH];
 
     if (minCrlTcbIssueDate == NULL)
         OE_RAISE(OE_INVALID_PARAMETER);
 
     OE_CHECK(convertToISO861(minCrlTcbIssueDate, iso861String));
-=======
->>>>>>> f7e21324
 
     OE_CHECK(
         _ParseQuote(
@@ -370,11 +363,7 @@
             OE_RAISE(OE_VERIFY_FAILED);
 
         OE_CHECK(
-<<<<<<< HEAD
-            oe_enforce_revocation(&intermediateCert, &leafCert, &pckCertChain));
-=======
             oe_enforce_revocation(&leafCert, &intermediateCert, &pckCertChain));
->>>>>>> f7e21324
     }
 
     // Quote validations.
