#!/bin/bash

# Copyright (c) Microsoft Corporation. All rights reserved.
# Licensed under the MIT License.

# Install required packages.
#
# When using new tools, obtain the corresponding package they come from with
# dpkg -S <binary-name>
# and add it to the list.
#

# Needed for Open Enclave build and scripts
PACKAGES="clang-format cmake make"

# Needed for using oedbg
PACKAGES="$PACKAGES gdb"

# Needed for 3rdparty/libunwind
PACKAGES="$PACKAGES autoconf libtool"

# Needed to generate documentation during make
PACKAGES="$PACKAGES doxygen graphviz"

# Needed for cmake/get_c_compiler_dir.sh
PACKAGES="$PACKAGES gawk"

# Needed for dox2md document generation
PACKAGES="$PACKAGES libexpat1-dev"

# Needed for oesign
PACKAGES="$PACKAGES openssl"

# Needed for oehost
PACKAGES="$PACKAGES libssl-dev"

# Needed for 3rdparty/libcxx/update.make
PACKAGES="$PACKAGES subversion"

<<<<<<< HEAD
# Needed for oeedger8r
PACKAGES="$PACKAGES ocaml-native-compilers"

apt-get -y install $PACKAGES
=======
apt-get -y install $PACKAGES

# Now install clang from LLVM private repo, this has the spectre mitigations
# (unlike anything in Ubuntu 16.04).
if (apt list --installed | grep clang-7 > /dev/null); then
    echo clang-7 already installed.
else
    # These repositories are appropriate only for Ubuntu 16.04.
    # Make sure we don't mess up anyone else's system
    if ! (lsb_release -a 2>/dev/null | grep xenial > /dev/null); then
        echo 'This script targets Ubuntu 16.04 (Xenial Xerus) only'
        exit 1
    fi

    # First, apt.llvm.org public key
    wget -q https://apt.llvm.org/llvm-snapshot.gpg.key
    # Verify fingerprint
    if ! (gpg --homedir /dev/null --with-fingerprint llvm-snapshot.gpg.key 2>/dev/null \
        | grep fingerprint | egrep '6084 F3CF 814B 57C1 CF12 +EFD5 15CF 4D18 AF4F 7421'); then
        echo apt.llvm.org key did not have expected fingerprint; key left in llvm-snapshot.gpg.key
        exit 1
    fi
    apt-key add llvm-snapshot.gpg.key

    # Add repo
    if ! (grep apt.llvm.org/xenial /etc/apt/sources.list); then
        cat << EOF >> /etc/apt/sources.list

# LLVM/clang-7 (with spectre mitigations)
deb http://apt.llvm.org/xenial/ llvm-toolchain-xenial-7 main
deb-src http://apt.llvm.org/xenial/ llvm-toolchain-xenial-7 main
EOF
        apt-get update
    fi

    apt-get -y install clang-7
fi
>>>>>>> e6d77da8
<|MERGE_RESOLUTION|>--- conflicted
+++ resolved
@@ -37,12 +37,9 @@
 # Needed for 3rdparty/libcxx/update.make
 PACKAGES="$PACKAGES subversion"
 
-<<<<<<< HEAD
 # Needed for oeedger8r
 PACKAGES="$PACKAGES ocaml-native-compilers"
 
-apt-get -y install $PACKAGES
-=======
 apt-get -y install $PACKAGES
 
 # Now install clang from LLVM private repo, this has the spectre mitigations
@@ -79,5 +76,4 @@
     fi
 
     apt-get -y install clang-7
-fi
->>>>>>> e6d77da8
+fi