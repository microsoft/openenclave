<<<<<<< HEAD
// Copyright (c) Microsoft Corporation. All rights reserved.
// Licensed under the MIT License.

=======
#include <openenclave/bits/hexdump.h>
>>>>>>> 42c62c2d
#include <openenclave/bits/sgxtypes.h>
#include <openenclave/bits/utils.h>
#include <stdio.h>

void __SGX_DumpEinitToken(const SGX_EInitToken* p)
{
    printf("=== SGX_EInitToken:\n");
    printf("valid=%u\n", p->valid);
    printf("attributes.flags=" OE_I64X_F "\n", p->attributes.flags);
    printf("attributes.xfrm=" OE_I64X_F "\n", p->attributes.xfrm);

    printf("mrenclave=");
    OE_HexDump(p->mrenclave, sizeof(p->mrenclave));

    printf("mrsigner=");
    OE_HexDump(p->mrsigner, sizeof(p->mrsigner));

    printf("keyid=");
    OE_HexDump(p->keyid, sizeof(p->keyid));

    printf("isvprodidle=%u\n", p->isvprodidle);

    printf("isvsvnle=%u\n", p->isvsvnle);

    printf("maskedmiscselectle=%u\n", p->maskedmiscselectle);

    printf(
        "maskedattributesle.flags=" OE_I64X_F "\n",
        p->maskedattributesle.flags);
    printf(
        "maskedattributesle.xfrm=" OE_I64X_F "\n", p->maskedattributesle.xfrm);

    printf("keyid=");
    OE_HexDump(p->keyid, sizeof(p->keyid));

    printf("mac=");
    OE_HexDump(p->mac, sizeof(p->mac));
}

void __SGX_DumpSigStruct(const SGX_SigStruct* p)
{
    printf("=== SGX_Sigstruct\n");
    printf("header=");
    OE_HexDump(p->header, sizeof(p->header));
    printf("type=%08x\n", p->type);
    printf("vendor=%08x\n", p->vendor);
    printf("date=%08x\n", p->date);
    printf("header2=");
    OE_HexDump(p->header2, sizeof(p->header2));
    printf("swdefined=%08x\n", p->swdefined);
    printf("modulus=");
    OE_HexDump(p->modulus, sizeof(p->modulus));
    printf("exponent=");
    OE_HexDump(p->exponent, sizeof(p->exponent));
    printf("signature=");
    OE_HexDump(p->signature, sizeof(p->signature));
    printf("miscselect=%08x\n", p->miscselect);
    printf("miscmask=%08x\n", p->miscmask);
    printf("attributes.flags=" OE_I64X_F "\n", p->attributes.flags);
    printf("attributes.xfrm=" OE_I64X_F "\n", p->attributes.xfrm);
    printf("attributemask.flags=" OE_I64X_F "\n", p->attributemask.flags);
    printf("attributemask.xfrm=" OE_I64X_F "\n", p->attributemask.xfrm);
    printf("enclavehash=");
    OE_HexDump(p->enclavehash, sizeof(p->enclavehash));
    printf("isvprodid=%04x\n", p->isvprodid);
    printf("isvsvn=%04x\n", p->isvsvn);
    printf("q1=");
    OE_HexDump(p->q1, sizeof(p->q1));
    printf("q2=");
    OE_HexDump(p->q2, sizeof(p->q2));
}<|MERGE_RESOLUTION|>--- conflicted
+++ resolved
@@ -1,10 +1,7 @@
-<<<<<<< HEAD
 // Copyright (c) Microsoft Corporation. All rights reserved.
 // Licensed under the MIT License.
 
-=======
 #include <openenclave/bits/hexdump.h>
->>>>>>> 42c62c2d
 #include <openenclave/bits/sgxtypes.h>
 #include <openenclave/bits/utils.h>
 #include <stdio.h>
