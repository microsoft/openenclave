# Copyright (c) Microsoft Corporation. All rights reserved.
# Licensed under the MIT License.

if (UNIX)
set(PLATFORM_SRC
    ../common/asn1.c
    ../common/cert.c
    crypto/asn1.c
    crypto/cert.c
    crypto/crl.c
    crypto/ec.c
    crypto/init.c
    crypto/key.c
    crypto/random.c
    crypto/rsa.c
    linux/aep.S
    linux/aesm.c
    linux/cpuid.c
    linux/enter.S
    linux/entersim.S
    linux/exception.c
    linux/hostthread.c
    linux/sgxioctl.c
    linux/sgxsign.c
    linux/time.c
<<<<<<< HEAD
    sgxquoteprovider.c
=======
    sgxquoteprovider.c        
    backtrace.c
>>>>>>> eac8bb88
    )
elseif (WIN32)
set(PLATFORM_SRC
    windows/aep.asm
    windows/aesm.c
    windows/cpuid.c
    windows/enter.asm
    windows/entersim.asm
    windows/exception.c
    windows/hostthread.c
    windows/sgxsign.c
    windows/time.c
    )
endif()

add_library(oehost STATIC
    calls.c
    create.c
    dupenv.c
    elf.c
    enclave.c
    enclavemanager.c
    error.c
    files.c
    fopen.c
    hexdump.c
    load.c
    memalign.c
    ocalls.c
    quote.c
    registers.c
    report.c
    result.c
    sgxload.c
    sgxmeasure.c
    sgxquote.c
    sgxtypes.c
    signkey.c
    strings.c
    tests.c
    crypto/sha.c
    ${PLATFORM_SRC}
    )

# we and dependents need the OE includes to compile
target_link_libraries(oehost PUBLIC oe_includes)

if(UNIX)
find_library(CRYPTO_LIB NAMES crypto)
find_library(DL_LIB NAMES dl)
endif(UNIX)
find_package(Threads REQUIRED)

# linking also requires a number of libs on the host
if(UNIX)
target_link_libraries(oehost PRIVATE ${CRYPTO_LIB} ${DL_LIB} Threads::Threads)
elseif(WIN32)
target_link_libraries(oehost PRIVATE bcrypt)
endif()

if(UNIX)
target_compile_options(oehost PRIVATE -Wno-attributes -Wmissing-prototypes -fPIC -m64)
target_compile_definitions(oehost PRIVATE _GNU_SOURCE)
endif(UNIX)
target_compile_definitions(oehost PRIVATE OE_BUILD_UNTRUSTED)

# Additional compilation and link options when using libsgx
if(USE_LIBSGX)
message("USE_LIBSGX is set, building oehost with FLC dependency")
find_library(LIBSGX_COMMON NAMES sgx_enclave_common)
find_library(LIBSGX_QE NAMES sgx_ngsa_ql)
find_library(LIBSGX_URTS NAMES sgx_urts_ng)
target_link_libraries(oehost PUBLIC ${LIBSGX_COMMON} ${LIBSGX_QE} ${LIBSGX_URTS})
target_compile_definitions(oehost PRIVATE OE_USE_LIBSGX)
endif()

if(USE_DEBUG_MALLOC)
target_compile_definitions(oehost PRIVATE OE_USE_DEBUG_MALLOC)
endif()

# convenience library for creating a host-app (that needs the -rdynamic link flag)
add_library(oehostapp INTERFACE)
if(UNIX)
target_link_libraries(oehostapp INTERFACE oehost -rdynamic)
elseif(WIN32)
target_link_libraries(oehostapp INTERFACE oehost)
endif()

# assemble lib-archive into proper dir
set_property(TARGET oehost PROPERTY ARCHIVE_OUTPUT_DIRECTORY ${OE_LIBDIR}/openenclave/host)

# install lib-archive upon install-time
install(TARGETS oehost EXPORT openenclave-config ARCHIVE DESTINATION ${CMAKE_INSTALL_LIBDIR}/openenclave/host)

# provide oehostapp to install-base as well
install(TARGETS oehostapp EXPORT openenclave-config)<|MERGE_RESOLUTION|>--- conflicted
+++ resolved
@@ -23,12 +23,8 @@
     linux/sgxioctl.c
     linux/sgxsign.c
     linux/time.c
-<<<<<<< HEAD
     sgxquoteprovider.c
-=======
-    sgxquoteprovider.c        
     backtrace.c
->>>>>>> eac8bb88
     )
 elseif (WIN32)
 set(PLATFORM_SRC
