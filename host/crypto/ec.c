// Copyright (c) Microsoft Corporation. All rights reserved.
// Licensed under the MIT License.

#include "ec.h"
#include <openenclave/bits/hexdump.h>
#include <openenclave/bits/raise.h>
#include <openssl/obj_mac.h>
#include <openssl/pem.h>
#include <string.h>
#include "init.h"
#include "key.h"

/* Magic numbers for the EC key implementation structures */
static const uint64_t _PRIVATE_KEY_MAGIC = 0x19a751419ae04bbc;
static const uint64_t _PUBLIC_KEY_MAGIC = 0xb1d39580c1f14c02;

OE_STATIC_ASSERT(sizeof(OE_PublicKey) <= sizeof(OE_ECPublicKey));
OE_STATIC_ASSERT(sizeof(OE_PrivateKey) <= sizeof(OE_ECPrivateKey));

static int _GetNID(OE_ECType ecType)
{
    switch (ecType)
    {
<<<<<<< HEAD
        case OE_EC_TYPE_SECP521R1:
            return NID_secp521r1;
=======
>>>>>>> 5077ba55
        case OE_EC_TYPE_SECP256R1:
            return NID_X9_62_prime256v1;
        default:
            return NID_undef;
    }
}

static OE_Result _privateKeyWritePEMCallback(BIO* bio, EVP_PKEY* pkey)
{
    OE_Result result = OE_UNEXPECTED;
    EC_KEY* ec = NULL;

    if (!(ec = EVP_PKEY_get1_EC_KEY(pkey)))
        OE_RAISE(OE_FAILURE);

    if (!PEM_write_bio_ECPrivateKey(bio, ec, NULL, NULL, 0, 0, NULL))
        OE_RAISE(OE_FAILURE);

    result = OE_OK;

done:

    if (ec)
        EC_KEY_free(ec);

    return result;
}

static OE_Result _GenerateKeyPair(
    OE_ECType ecType,
    OE_PrivateKey* privateKey,
    OE_PublicKey* publicKey)
{
    OE_Result result = OE_UNEXPECTED;
    int nid;
    EC_KEY* ecPrivate = NULL;
    EC_KEY* ecPublic = NULL;
    EVP_PKEY* pkeyPrivate = NULL;
    EVP_PKEY* pkeyPublic = NULL;
    EC_POINT* point = NULL;

    if (privateKey)
        memset(privateKey, 0, sizeof(*privateKey));

    if (publicKey)
        memset(publicKey, 0, sizeof(*publicKey));

    /* Check parameters */
    if (!privateKey || !publicKey)
        OE_RAISE(OE_INVALID_PARAMETER);

    /* Initialize OpenSSL */
    OE_InitializeOpenSSL();

    /* Get the NID for this curve type */
    if ((nid = _GetNID(ecType)) == NID_undef)
        OE_RAISE(OE_FAILURE);

    /* Create the private EC key */
    {
        /* Create the private key */
        if (!(ecPrivate = EC_KEY_new_by_curve_name(nid)))
            OE_RAISE(OE_FAILURE);

        /* Set the EC named-curve flag */
        EC_KEY_set_asn1_flag(ecPrivate, OPENSSL_EC_NAMED_CURVE);

        /* Generate the public/private key pair */
        if (!EC_KEY_generate_key(ecPrivate))
            OE_RAISE(OE_FAILURE);
    }

    /* Create the public EC key */
    {
        /* Create the public key */
        if (!(ecPublic = EC_KEY_new_by_curve_name(nid)))
            OE_RAISE(OE_FAILURE);

        /* Set the EC named-curve flag */
        EC_KEY_set_asn1_flag(ecPublic, OPENSSL_EC_NAMED_CURVE);

        /* Duplicate public key point from the private key */
        if (!(point = EC_POINT_dup(
                  EC_KEY_get0_public_key(ecPrivate),
                  EC_KEY_get0_group(ecPublic))))
        {
            OE_RAISE(OE_FAILURE);
        }

        /* Set the public key */
        if (!EC_KEY_set_public_key(ecPublic, point))
            OE_RAISE(OE_FAILURE);

        /* Keep from being freed below */
        point = NULL;
    }

    /* Create the PKEY private key wrapper */
    {
        /* Create the private key structure */
        if (!(pkeyPrivate = EVP_PKEY_new()))
            OE_RAISE(OE_FAILURE);

        /* Initialize the private key from the generated key pair */
        if (!EVP_PKEY_assign_EC_KEY(pkeyPrivate, ecPrivate))
            OE_RAISE(OE_FAILURE);

        /* Initialize the private key */
        OE_PrivateKeyInit(privateKey, pkeyPrivate, _PRIVATE_KEY_MAGIC);

        /* Keep these from being freed below */
        ecPrivate = NULL;
        pkeyPrivate = NULL;
    }

    /* Create the PKEY public key wrapper */
    {
        /* Create the public key structure */
        if (!(pkeyPublic = EVP_PKEY_new()))
            OE_RAISE(OE_FAILURE);

        /* Initialize the public key from the generated key pair */
        if (!EVP_PKEY_assign_EC_KEY(pkeyPublic, ecPublic))
            OE_RAISE(OE_FAILURE);

        /* Initialize the public key */
        OE_PublicKeyInit(publicKey, pkeyPublic, _PUBLIC_KEY_MAGIC);

        /* Keep these from being freed below */
        ecPublic = NULL;
        pkeyPublic = NULL;
    }

    result = OE_OK;

done:

    if (ecPrivate)
        EC_KEY_free(ecPrivate);

    if (ecPublic)
        EC_KEY_free(ecPublic);

    if (pkeyPrivate)
        EVP_PKEY_free(pkeyPrivate);

    if (pkeyPublic)
        EVP_PKEY_free(pkeyPublic);

    if (point)
        EC_POINT_free(point);

    if (result != OE_OK)
    {
        OE_PrivateKeyFree(privateKey, _PRIVATE_KEY_MAGIC);
        OE_PublicKeyFree(publicKey, _PUBLIC_KEY_MAGIC);
    }

    return result;
}

static OE_Result _PublicKeyEqual(
    const OE_PublicKey* publicKey1,
    const OE_PublicKey* publicKey2,
    bool* equal)
{
    OE_Result result = OE_UNEXPECTED;
    EC_KEY* ec1 = NULL;
    EC_KEY* ec2 = NULL;

    if (equal)
        *equal = false;

    /* Reject bad parameters */
    if (!OE_PublicKeyIsValid(publicKey1, _PUBLIC_KEY_MAGIC) ||
        !OE_PublicKeyIsValid(publicKey2, _PUBLIC_KEY_MAGIC) || !equal)
        OE_RAISE(OE_INVALID_PARAMETER);

    {
        ec1 = EVP_PKEY_get1_EC_KEY(publicKey1->pkey);
        ec2 = EVP_PKEY_get1_EC_KEY(publicKey2->pkey);
        const EC_GROUP* group1 = EC_KEY_get0_group(ec1);
        const EC_GROUP* group2 = EC_KEY_get0_group(ec2);
        const EC_POINT* point1 = EC_KEY_get0_public_key(ec1);
        const EC_POINT* point2 = EC_KEY_get0_public_key(ec2);

        if (!ec1 || !ec2 || !group1 || !group2 || !point1 || !point2)
            OE_RAISE(OE_FAILURE);

        /* Compare group and public key point */
        if (EC_GROUP_cmp(group1, group2, NULL) == 0 &&
            EC_POINT_cmp(group1, point1, point2, NULL) == 0)
        {
            *equal = true;
        }
    }

    result = OE_OK;

done:

    if (ec1)
        EC_KEY_free(ec1);

    if (ec2)
        EC_KEY_free(ec2);

    return result;
}

void OE_ECPublicKeyInit(OE_ECPublicKey* publicKey, EVP_PKEY* pkey)
{
    return OE_PublicKeyInit((OE_PublicKey*)publicKey, pkey, _PUBLIC_KEY_MAGIC);
}

OE_Result OE_ECPrivateKeyReadPEM(
    const uint8_t* pemData,
    size_t pemSize,
    OE_ECPrivateKey* privateKey)
{
    return OE_PrivateKeyReadPEM(
        pemData,
        pemSize,
        (OE_PrivateKey*)privateKey,
        EVP_PKEY_EC,
        _PRIVATE_KEY_MAGIC);
}

OE_Result OE_ECPrivateKeyWritePEM(
    const OE_ECPrivateKey* privateKey,
    uint8_t* pemData,
    size_t* pemSize)
{
    return OE_PrivateKeyWritePEM(
        (const OE_PrivateKey*)privateKey,
        pemData,
        pemSize,
        _privateKeyWritePEMCallback,
        _PRIVATE_KEY_MAGIC);
}

OE_Result OE_ECPublicKeyReadPEM(
    const uint8_t* pemData,
    size_t pemSize,
    OE_ECPublicKey* publicKey)
{
    return OE_PublicKeyReadPEM(
        pemData,
        pemSize,
        (OE_PublicKey*)publicKey,
        EVP_PKEY_EC,
        _PUBLIC_KEY_MAGIC);
}

OE_Result OE_ECPublicKeyWritePEM(
    const OE_ECPublicKey* privateKey,
    uint8_t* pemData,
    size_t* pemSize)
{
    return OE_PublicKeyWritePEM(
        (const OE_PublicKey*)privateKey, pemData, pemSize, _PUBLIC_KEY_MAGIC);
}

OE_Result OE_ECPrivateKeyFree(OE_ECPrivateKey* privateKey)
{
    return OE_PrivateKeyFree((OE_PrivateKey*)privateKey, _PRIVATE_KEY_MAGIC);
}

OE_Result OE_ECPublicKeyFree(OE_ECPublicKey* publicKey)
{
    return OE_PublicKeyFree((OE_PublicKey*)publicKey, _PUBLIC_KEY_MAGIC);
}

OE_Result OE_ECPrivateKeySign(
    const OE_ECPrivateKey* privateKey,
    OE_HashType hashType,
    const void* hashData,
    size_t hashSize,
    uint8_t* signature,
    size_t* signatureSize)
{
    return OE_PrivateKeySign(
        (OE_PrivateKey*)privateKey,
        hashType,
        hashData,
        hashSize,
        signature,
        signatureSize,
        _PRIVATE_KEY_MAGIC);
}

OE_Result OE_ECPublicKeyVerify(
    const OE_ECPublicKey* publicKey,
    OE_HashType hashType,
    const void* hashData,
    size_t hashSize,
    const uint8_t* signature,
    size_t signatureSize)
{
    return OE_PublicKeyVerify(
        (OE_PublicKey*)publicKey,
        hashType,
        hashData,
        hashSize,
        signature,
        signatureSize,
        _PUBLIC_KEY_MAGIC);
}

OE_Result OE_ECGenerateKeyPair(
    OE_ECType type,
    OE_ECPrivateKey* privateKey,
    OE_ECPublicKey* publicKey)
{
    return _GenerateKeyPair(
        type, (OE_PrivateKey*)privateKey, (OE_PublicKey*)publicKey);
}

<<<<<<< HEAD
OE_Result OE_ECPublicKeyToBytes(
    const OE_ECPublicKey* publicKey,
    uint8_t* buffer,
    size_t* bufferSize)
{
    return _PublicKeyGetKeyBytes((OE_PublicKey*)publicKey, buffer, bufferSize);
}

=======
>>>>>>> 5077ba55
OE_Result OE_ECPublicKeyEqual(
    const OE_ECPublicKey* publicKey1,
    const OE_ECPublicKey* publicKey2,
    bool* equal)
{
    return _PublicKeyEqual(
        (OE_PublicKey*)publicKey1, (OE_PublicKey*)publicKey2, equal);
}

<<<<<<< HEAD
OE_Result OE_ECPublicKeyFromBytes(
    OE_ECPublicKey* publicKey,
    OE_ECType ecType,
    const uint8_t* buffer,
    size_t bufferSize)
=======
OE_Result OE_ECPublicKeyFromCoordinates(
    OE_ECPublicKey* publicKey,
    OE_ECType ecType,
    const uint8_t* xData,
    size_t xSize,
    const uint8_t* yData,
    size_t ySize)
>>>>>>> 5077ba55
{
    OE_Result result = OE_UNEXPECTED;
    OE_PublicKey* impl = (OE_PublicKey*)publicKey;
    int nid;
    EC_KEY* ec = NULL;
    EVP_PKEY* pkey = NULL;
    EC_GROUP* group = NULL;
<<<<<<< HEAD
=======
    EC_POINT* point;
    BIGNUM* x = NULL;
    BIGNUM* y = NULL;
>>>>>>> 5077ba55

    if (publicKey)
        memset(publicKey, 0, sizeof(OE_ECPublicKey));

    /* Initialize OpenSSL */
    OE_InitializeOpenSSL();

    /* Reject invalid parameters */
<<<<<<< HEAD
    if (!publicKey || !buffer || !bufferSize)
=======
    if (!publicKey || !xData || !xSize || !yData || !ySize)
>>>>>>> 5077ba55
        OE_RAISE(OE_INVALID_PARAMETER);

    /* Get the NID for this curve type */
    if ((nid = _GetNID(ecType)) == NID_undef)
        OE_RAISE(OE_FAILURE);

    /* Create the public EC key */
    {
        if (!(group = EC_GROUP_new_by_curve_name(nid)))
            OE_RAISE(OE_FAILURE);

        if (!(ec = EC_KEY_new()))
            OE_RAISE(OE_FAILURE);

        if (!(EC_KEY_set_group(ec, group)))
            OE_RAISE(OE_FAILURE);

<<<<<<< HEAD
        if (!o2i_ECPublicKey(&ec, &buffer, bufferSize))
            OE_RAISE(OE_FAILURE);
=======
        if (!(point = EC_POINT_new(group)))
            OE_RAISE(OE_FAILURE);

        if (!(x = BN_new()) || !(y = BN_new()))
            OE_RAISE(OE_FAILURE);

        if (!(BN_bin2bn(xData, xSize, x)))
            OE_RAISE(OE_FAILURE);

        if (!(BN_bin2bn(yData, ySize, y)))
            OE_RAISE(OE_FAILURE);

        if (!EC_POINT_set_affine_coordinates_GFp(group, point, x, y, NULL))
            OE_RAISE(OE_FAILURE);

        if (!EC_KEY_set_public_key(ec, point))
            OE_RAISE(OE_FAILURE);

        point = NULL;
>>>>>>> 5077ba55
    }

    /* Create the PKEY public key wrapper */
    {
        /* Create the public key structure */
        if (!(pkey = EVP_PKEY_new()))
            OE_RAISE(OE_FAILURE);

        /* Initialize the public key from the generated key pair */
        {
            if (!EVP_PKEY_assign_EC_KEY(pkey, ec))
                OE_RAISE(OE_FAILURE);

            ec = NULL;
        }

        /* Initialize the public key */
        {
            OE_PublicKeyInit(impl, pkey, _PUBLIC_KEY_MAGIC);
            pkey = NULL;
        }
    }

    result = OE_OK;

done:

    if (ec)
        EC_KEY_free(ec);

    if (group)
        EC_GROUP_free(group);

    if (pkey)
        EVP_PKEY_free(pkey);

<<<<<<< HEAD
=======
    if (x)
        BN_free(x);

    if (y)
        BN_free(y);

    if (point)
        EC_POINT_free(point);

    return result;
}

OE_Result OE_ECDSASignatureWriteDER(
    unsigned char* signature,
    size_t* signatureSize,
    const uint8_t* rData,
    size_t rSize,
    const uint8_t* sData,
    size_t sSize)
{
    OE_Result result = OE_UNEXPECTED;
    ECDSA_SIG* sig = NULL;
    int sigLen;

    /* Reject invalid parameters */
    if (!signatureSize || !rData || !rSize || !sData || !sSize)
        OE_RAISE(OE_INVALID_PARAMETER);

    /* If xData is null, then xDataSize should be zero */
    if (!signature && *signatureSize != 0)
        OE_RAISE(OE_INVALID_PARAMETER);

    /* Create new signature object */
    if (!(sig = ECDSA_SIG_new()))
        OE_RAISE(OE_FAILURE);

    /* Convert R to big number object */
    if (!(BN_bin2bn(rData, rSize, sig->r)))
        OE_RAISE(OE_FAILURE);

    /* Convert S to big number object */
    if (!(BN_bin2bn(sData, sSize, sig->s)))
        OE_RAISE(OE_FAILURE);

    /* Determine the size of the binary signature */
    if ((sigLen = i2d_ECDSA_SIG(sig, NULL)) <= 0)
        OE_RAISE(OE_FAILURE);

    /* Copy binary signature to output buffer */
    if (signature && sigLen <= *signatureSize)
    {
        uint8_t* p = signature;

        if (!i2d_ECDSA_SIG(sig, &p))
            OE_RAISE(OE_FAILURE);

        if (p - signature != sigLen)
            OE_RAISE(OE_FAILURE);
    }

    /* Check whether buffer is too small */
    if (sigLen > *signatureSize)
    {
        *signatureSize = sigLen;
        OE_RAISE(OE_BUFFER_TOO_SMALL);
    }

    /* Set the size of the output buffer */
    *signatureSize = sigLen;

    result = OE_OK;

done:

    if (sig)
        ECDSA_SIG_free(sig);

>>>>>>> 5077ba55
    return result;
}<|MERGE_RESOLUTION|>--- conflicted
+++ resolved
@@ -21,11 +21,6 @@
 {
     switch (ecType)
     {
-<<<<<<< HEAD
-        case OE_EC_TYPE_SECP521R1:
-            return NID_secp521r1;
-=======
->>>>>>> 5077ba55
         case OE_EC_TYPE_SECP256R1:
             return NID_X9_62_prime256v1;
         default:
@@ -344,17 +339,6 @@
         type, (OE_PrivateKey*)privateKey, (OE_PublicKey*)publicKey);
 }
 
-<<<<<<< HEAD
-OE_Result OE_ECPublicKeyToBytes(
-    const OE_ECPublicKey* publicKey,
-    uint8_t* buffer,
-    size_t* bufferSize)
-{
-    return _PublicKeyGetKeyBytes((OE_PublicKey*)publicKey, buffer, bufferSize);
-}
-
-=======
->>>>>>> 5077ba55
 OE_Result OE_ECPublicKeyEqual(
     const OE_ECPublicKey* publicKey1,
     const OE_ECPublicKey* publicKey2,
@@ -364,13 +348,6 @@
         (OE_PublicKey*)publicKey1, (OE_PublicKey*)publicKey2, equal);
 }
 
-<<<<<<< HEAD
-OE_Result OE_ECPublicKeyFromBytes(
-    OE_ECPublicKey* publicKey,
-    OE_ECType ecType,
-    const uint8_t* buffer,
-    size_t bufferSize)
-=======
 OE_Result OE_ECPublicKeyFromCoordinates(
     OE_ECPublicKey* publicKey,
     OE_ECType ecType,
@@ -378,7 +355,6 @@
     size_t xSize,
     const uint8_t* yData,
     size_t ySize)
->>>>>>> 5077ba55
 {
     OE_Result result = OE_UNEXPECTED;
     OE_PublicKey* impl = (OE_PublicKey*)publicKey;
@@ -386,12 +362,9 @@
     EC_KEY* ec = NULL;
     EVP_PKEY* pkey = NULL;
     EC_GROUP* group = NULL;
-<<<<<<< HEAD
-=======
     EC_POINT* point;
     BIGNUM* x = NULL;
     BIGNUM* y = NULL;
->>>>>>> 5077ba55
 
     if (publicKey)
         memset(publicKey, 0, sizeof(OE_ECPublicKey));
@@ -400,11 +373,7 @@
     OE_InitializeOpenSSL();
 
     /* Reject invalid parameters */
-<<<<<<< HEAD
-    if (!publicKey || !buffer || !bufferSize)
-=======
     if (!publicKey || !xData || !xSize || !yData || !ySize)
->>>>>>> 5077ba55
         OE_RAISE(OE_INVALID_PARAMETER);
 
     /* Get the NID for this curve type */
@@ -422,10 +391,6 @@
         if (!(EC_KEY_set_group(ec, group)))
             OE_RAISE(OE_FAILURE);
 
-<<<<<<< HEAD
-        if (!o2i_ECPublicKey(&ec, &buffer, bufferSize))
-            OE_RAISE(OE_FAILURE);
-=======
         if (!(point = EC_POINT_new(group)))
             OE_RAISE(OE_FAILURE);
 
@@ -445,7 +410,6 @@
             OE_RAISE(OE_FAILURE);
 
         point = NULL;
->>>>>>> 5077ba55
     }
 
     /* Create the PKEY public key wrapper */
@@ -482,8 +446,6 @@
     if (pkey)
         EVP_PKEY_free(pkey);
 
-<<<<<<< HEAD
-=======
     if (x)
         BN_free(x);
 
@@ -561,6 +523,5 @@
     if (sig)
         ECDSA_SIG_free(sig);
 
->>>>>>> 5077ba55
     return result;
 }