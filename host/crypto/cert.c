--- conflicted
+++ resolved
@@ -868,109 +868,6 @@
     return result;
 }
 
-<<<<<<< HEAD
-oe_result_t oe_cert_extension_count(const oe_cert_t* cert, size_t* count)
-{
-    oe_result_t result = OE_UNEXPECTED;
-    const Cert* impl = (const Cert*)cert;
-    const STACK_OF(X509_EXTENSION) * extensions;
-
-    if (count)
-        *count = 0;
-
-    /* Reject invalid parameters */
-    if (!_CertIsValid(impl) || !count)
-        OE_RAISE(OE_INVALID_PARAMETER);
-
-    /* Set a pointer to the stack of extensions (possibly NULL) */
-    if (!(extensions = impl->x509->cert_info->extensions))
-        OE_RAISE(OE_OK);
-
-    /* Get the number of extensions (possibly zero) */
-    *count = sk_X509_EXTENSION_num(extensions);
-
-    result = OE_OK;
-
-done:
-    return result;
-}
-
-oe_result_t oe_cert_get_extension(
-    const oe_cert_t* cert,
-    size_t index,
-    OE_OIDString* oid,
-    uint8_t* data,
-    size_t* size)
-{
-    oe_result_t result = OE_UNEXPECTED;
-    const Cert* impl = (const Cert*)cert;
-    const STACK_OF(X509_EXTENSION) * extensions;
-    int numExtensions;
-
-    if (!_CertIsValid(impl) || !oid || !size)
-        OE_RAISE(OE_INVALID_PARAMETER);
-
-    /* Set a pointer to the stack of extensions (possibly NULL) */
-    if (!(extensions = impl->x509->cert_info->extensions))
-        OE_RAISE(OE_OUT_OF_BOUNDS);
-
-    /* Get the number of extensions (possibly zero) */
-    numExtensions = sk_X509_EXTENSION_num(extensions);
-
-    /* Check bounds */
-    if (index >= numExtensions)
-        OE_RAISE(OE_OUT_OF_BOUNDS);
-
-    /* Get the extension at the given index */
-    {
-        X509_EXTENSION* ext;
-        ASN1_OBJECT* obj;
-        OE_OIDString extOid;
-        ASN1_OCTET_STRING* str;
-
-        /* Get the i-th extension from the stack */
-        if (!(ext = sk_X509_EXTENSION_value(extensions, index)))
-            OE_RAISE(OE_FAILURE);
-
-        /* Get the OID */
-        if (!(obj = X509_EXTENSION_get_object(ext)))
-            OE_RAISE(OE_FAILURE);
-
-        /* Get the string name of the OID */
-        if (!OBJ_obj2txt(extOid.buf, sizeof(extOid.buf), obj, 1))
-            OE_RAISE(OE_FAILURE);
-
-        /* Get the data from the extension */
-        if (!(str = X509_EXTENSION_get_data(ext)))
-            OE_RAISE(OE_FAILURE);
-
-        /* If the caller's buffer is too small, raise error */
-        if (str->length > *size)
-        {
-            *size = str->length;
-            OE_RAISE(OE_BUFFER_TOO_SMALL);
-        }
-
-        /* Copy the OID to the caller's buffer */
-        *oid->buf = '\0';
-        strncat(oid->buf, extOid.buf, sizeof(OE_OIDString));
-
-        /* Copy the data to the caller's buffer */
-        if (data)
-        {
-            memcpy(data, str->data, str->length);
-            *size = str->length;
-        }
-    }
-
-    result = OE_OK;
-
-done:
-    return result;
-}
-
-=======
->>>>>>> 85506013
 oe_result_t oe_cert_find_extension(
     const oe_cert_t* cert,
     const char* oid,
@@ -998,11 +895,7 @@
     {
         X509_EXTENSION* ext;
         ASN1_OBJECT* obj;
-<<<<<<< HEAD
-        OE_OIDString extOid;
-=======
         oe_oid_string_t extOid;
->>>>>>> 85506013
 
         /* Get the i-th extension from the stack */
         if (!(ext = sk_X509_EXTENSION_value(extensions, i)))
