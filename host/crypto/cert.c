--- conflicted
+++ resolved
@@ -1039,8 +1039,6 @@
 
 done:
     return result;
-<<<<<<< HEAD
-=======
 }
 
 /* Convert an X509 name to a one-line string */
@@ -1151,5 +1149,4 @@
         free(oneline);
 
     return result;
->>>>>>> f48867e9
 }