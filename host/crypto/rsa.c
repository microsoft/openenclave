// Copyright (c) Microsoft Corporation. All rights reserved.
// Licensed under the MIT License.

#include "rsa.h"
#include <openenclave/bits/raise.h>
#include <openenclave/bits/rsa.h>
#include <openenclave/bits/utils.h>
#include <openssl/evp.h>
#include <openssl/pem.h>
#include <string.h>
#include "init.h"
#include "key.h"

<<<<<<< HEAD
/*
**==============================================================================
**
** Local definitions:
**
**==============================================================================
*/
=======
/* Magic numbers for the RSA key implementation structures */
static const uint64_t _PRIVATE_KEY_MAGIC = 0x7bf635929a714b2c;
static const uint64_t _PUBLIC_KEY_MAGIC = 0x8f8f72170025426d;
>>>>>>> 312706ff

OE_STATIC_ASSERT(sizeof(OE_PublicKey) <= sizeof(OE_RSAPublicKey));
OE_STATIC_ASSERT(sizeof(OE_PublicKey) <= sizeof(OE_RSAPublicKey));

<<<<<<< HEAD
typedef struct _OE_RSAPrivateKeyImpl
{
    uint64_t magic;
    RSA* rsa;
} OE_RSAPrivateKeyImpl;

OE_STATIC_ASSERT(sizeof(OE_RSAPrivateKeyImpl) <= sizeof(OE_RSAPrivateKey));

OE_INLINE void _ClearPrivateKeyImpl(OE_RSAPrivateKeyImpl* impl)
{
    if (impl)
    {
        impl->magic = 0;
        impl->rsa = NULL;
    }
}

OE_INLINE bool _ValidPrivateKeyImpl(const OE_RSAPrivateKeyImpl* impl)
{
    return impl && impl->magic == OE_RSA_PRIVATE_KEY_MAGIC && impl->rsa;
}

/* Randomly generated magic number */
#define OE_RSA_PUBLIC_KEY_MAGIC 0x8f8f72170025426d

typedef struct _OE_RSAPublicKeyImpl
{
    uint64_t magic;
    RSA* rsa;
} OE_RSAPublicKeyImpl;

OE_STATIC_ASSERT(sizeof(OE_RSAPublicKeyImpl) <= sizeof(OE_RSAPublicKey));

OE_INLINE void _ClearPublicKeyImpl(OE_RSAPublicKeyImpl* impl)
{
    if (impl)
    {
        impl->magic = 0;
        impl->rsa = NULL;
    }
}

OE_INLINE bool _ValidPublicKeyImpl(const OE_RSAPublicKeyImpl* impl)
{
    return impl && impl->magic == OE_RSA_PUBLIC_KEY_MAGIC && impl->rsa;
}

static int _MapHashType(OE_HashType md)
{
    switch (md)
    {
        case OE_HASH_TYPE_SHA256:
            return NID_sha256;
        case OE_HASH_TYPE_SHA512:
            return NID_sha512;
    }

    /* Unreachable */
    return 0;
}

/*
**==============================================================================
**
** Public definitions:
**
**==============================================================================
*/

OE_Result OE_RSAReadPrivateKeyPEM(
    const uint8_t* pemData,
    size_t pemSize,
    OE_RSAPrivateKey* key)
=======
static OE_Result _privateKeyWritePEMCallback(BIO* bio, EVP_PKEY* pkey)
>>>>>>> 312706ff
{
    OE_Result result = OE_UNEXPECTED;
    RSA* rsa = NULL;

    if (!(rsa = EVP_PKEY_get1_RSA(pkey)))
        OE_RAISE(OE_FAILURE);

    if (!PEM_write_bio_RSAPrivateKey(bio, rsa, NULL, NULL, 0, 0, NULL))
        OE_RAISE(OE_FAILURE);

    result = OE_OK;

done:

    if (rsa)
        RSA_free(rsa);

    return result;
}

static OE_Result _GenerateKeyPair(
    uint64_t bits,
    uint64_t exponent,
    OE_PrivateKey* privateKey,
    OE_PublicKey* publicKey)
{
    OE_Result result = OE_UNEXPECTED;
    RSA* rsaPrivate = NULL;
    RSA* rsaPublic = NULL;
    EVP_PKEY* pkeyPrivate = NULL;
    EVP_PKEY* pkeyPublic = NULL;

    if (privateKey)
        memset(privateKey, 0, sizeof(*privateKey));

    if (publicKey)
        memset(publicKey, 0, sizeof(*publicKey));

    /* Check parameters */
    if (!privateKey || !publicKey)
        OE_RAISE(OE_INVALID_PARAMETER);

    /* Check range of bits parameter */
    if (bits > INT_MAX)
        OE_RAISE(OE_INVALID_PARAMETER);

    /* Check range of exponent */
    if (exponent > ULONG_MAX)
        OE_RAISE(OE_INVALID_PARAMETER);

    /* Initialize OpenSSL */
    OE_InitializeOpenSSL();

    /* Create the public and private RSA keys */
    {
        /* Create the private key */
        if (!(rsaPrivate = RSA_generate_key(bits, exponent, 0, 0)))
            OE_RAISE(OE_FAILURE);

        /* Create the public key */
        if (!(rsaPublic = RSAPublicKey_dup(rsaPrivate)))
            OE_RAISE(OE_FAILURE);
    }

    /* Create the PKEY private key wrapper */
    {
        /* Create the private key structure */
        if (!(pkeyPrivate = EVP_PKEY_new()))
            OE_RAISE(OE_FAILURE);

        /* Initialize the private key from the generated key pair */
        if (!EVP_PKEY_assign_RSA(pkeyPrivate, rsaPrivate))
            OE_RAISE(OE_FAILURE);

        /* Initialize the private key */
        OE_PrivateKeyInit(privateKey, pkeyPrivate, _PRIVATE_KEY_MAGIC);

        /* Keep these from being freed below */
        rsaPrivate = NULL;
        pkeyPrivate = NULL;
    }

    /* Create the PKEY public key wrapper */
    {
        /* Create the public key structure */
        if (!(pkeyPublic = EVP_PKEY_new()))
            OE_RAISE(OE_FAILURE);

        /* Initialize the public key from the generated key pair */
        if (!EVP_PKEY_assign_RSA(pkeyPublic, rsaPublic))
            OE_RAISE(OE_FAILURE);

        /* Initialize the public key */
        OE_PublicKeyInit(publicKey, pkeyPublic, _PUBLIC_KEY_MAGIC);

        /* Keep these from being freed below */
        rsaPublic = NULL;
        pkeyPublic = NULL;
    }

    result = OE_OK;

done:

    if (rsaPrivate)
        RSA_free(rsaPrivate);

    if (rsaPublic)
        RSA_free(rsaPublic);

    if (pkeyPrivate)
        EVP_PKEY_free(pkeyPrivate);

    if (pkeyPublic)
        EVP_PKEY_free(pkeyPublic);

    if (result != OE_OK)
    {
        OE_PrivateKeyFree(privateKey, _PRIVATE_KEY_MAGIC);
        OE_PublicKeyFree(publicKey, _PUBLIC_KEY_MAGIC);
    }

    return result;
}

static OE_Result _GetPublicKeyGetModulusOrExponent(
    const OE_PublicKey* publicKey,
    uint8_t* buffer,
    size_t* bufferSize,
    bool getModulus)
{
    OE_Result result = OE_UNEXPECTED;
    size_t requiredSize;
    const BIGNUM* bn;
    RSA* rsa = NULL;

    /* Check for invalid parameters */
    if (!publicKey || !bufferSize)
        OE_RAISE(OE_INVALID_PARAMETER);

    /* If buffer is null, then bufferSize must be zero */
    if (!buffer && *bufferSize != 0)
        OE_RAISE(OE_INVALID_PARAMETER);

    /* Get RSA key */
    if (!(rsa = EVP_PKEY_get1_RSA(publicKey->pkey)))
        OE_RAISE(OE_FAILURE);

    /* Select modulus or exponent */
    bn = getModulus ? rsa->n : rsa->e;

    /* Determine the required size in bytes */
    {
        int n = BN_num_bytes(bn);

        if (n <= 0)
            OE_RAISE(OE_FAILURE);

        /* Add one leading byte for the leading zero byte */
        requiredSize = (size_t)n;
    }

    /* If buffer is null or not big enough */
    if (!buffer || (*bufferSize < requiredSize))
    {
        *bufferSize = requiredSize;
        OE_RAISE(OE_BUFFER_TOO_SMALL);
    }

    /* Copy key bytes to the caller's buffer */
    if (!BN_bn2bin(bn, buffer))
        OE_RAISE(OE_FAILURE);

    *bufferSize = requiredSize;

    result = OE_OK;

done:

    if (rsa)
        RSA_free(rsa);

    return result;
}

static OE_Result _PublicKeyGetModulus(
    const OE_PublicKey* publicKey,
    uint8_t* buffer,
    size_t* bufferSize)
{
    return _GetPublicKeyGetModulusOrExponent(
        publicKey, buffer, bufferSize, true);
}

static OE_Result _PublicKeyGetExponent(
    const OE_PublicKey* publicKey,
    uint8_t* buffer,
    size_t* bufferSize)
{
    return _GetPublicKeyGetModulusOrExponent(
        publicKey, buffer, bufferSize, false);
}

static OE_Result _PublicKeyEqual(
    const OE_PublicKey* publicKey1,
    const OE_PublicKey* publicKey2,
    bool* equal)
{
    OE_Result result = OE_UNEXPECTED;
    RSA* rsa1 = NULL;
    RSA* rsa2 = NULL;

    if (equal)
        *equal = false;

    /* Reject bad parameters */
    if (!OE_PublicKeyIsValid(publicKey1, _PUBLIC_KEY_MAGIC) ||
        !OE_PublicKeyIsValid(publicKey2, _PUBLIC_KEY_MAGIC) || !equal)
        OE_RAISE(OE_INVALID_PARAMETER);

    if (!(rsa1 = EVP_PKEY_get1_RSA(publicKey1->pkey)))
        OE_RAISE(OE_INVALID_PARAMETER);

    if (!(rsa2 = EVP_PKEY_get1_RSA(publicKey2->pkey)))
        OE_RAISE(OE_INVALID_PARAMETER);

    /* Compare modulus and exponent */
    if (BN_cmp(rsa1->n, rsa2->n) == 0 && BN_cmp(rsa1->e, rsa2->e) == 0)
        *equal = true;

    result = OE_OK;

done:

    if (rsa1)
        RSA_free(rsa1);

    if (rsa2)
        RSA_free(rsa2);

    return result;
}

void OE_RSAPublicKeyInit(OE_RSAPublicKey* publicKey, EVP_PKEY* pkey)
{
    return OE_PublicKeyInit((OE_PublicKey*)publicKey, pkey, _PUBLIC_KEY_MAGIC);
}

OE_Result OE_RSAPrivateKeyReadPEM(
    const uint8_t* pemData,
    size_t pemSize,
    OE_RSAPrivateKey* privateKey)
{
    return OE_PrivateKeyReadPEM(
        pemData,
        pemSize,
        (OE_PrivateKey*)privateKey,
        EVP_PKEY_RSA,
        _PRIVATE_KEY_MAGIC);
}

OE_Result OE_RSAPrivateKeyWritePEM(
    const OE_RSAPrivateKey* privateKey,
    uint8_t* pemData,
    size_t* pemSize)
{
    return OE_PrivateKeyWritePEM(
        (const OE_PrivateKey*)privateKey,
        pemData,
        pemSize,
        _privateKeyWritePEMCallback,
        _PRIVATE_KEY_MAGIC);
}

OE_Result OE_RSAPublicKeyReadPEM(
    const uint8_t* pemData,
    size_t pemSize,
    OE_RSAPublicKey* publicKey)
{
    return OE_PublicKeyReadPEM(
        pemData,
        pemSize,
        (OE_PublicKey*)publicKey,
        EVP_PKEY_RSA,
        _PUBLIC_KEY_MAGIC);
}

OE_Result OE_RSAPublicKeyWritePEM(
    const OE_RSAPublicKey* privateKey,
    uint8_t* pemData,
    size_t* pemSize)
{
    return OE_PublicKeyWritePEM(
        (const OE_PublicKey*)privateKey, pemData, pemSize, _PUBLIC_KEY_MAGIC);
}

OE_Result OE_RSAPrivateKeyFree(OE_RSAPrivateKey* privateKey)
{
    return OE_PrivateKeyFree((OE_PrivateKey*)privateKey, _PRIVATE_KEY_MAGIC);
}

OE_Result OE_RSAPublicKeyFree(OE_RSAPublicKey* publicKey)
{
    return OE_PublicKeyFree((OE_PublicKey*)publicKey, _PUBLIC_KEY_MAGIC);
}

OE_Result OE_RSAPrivateKeySign(
    const OE_RSAPrivateKey* privateKey,
    OE_HashType hashType,
    const void* hashData,
    size_t hashSize,
    uint8_t* signature,
    size_t* signatureSize)
{
    return OE_PrivateKeySign(
        (OE_PrivateKey*)privateKey,
        hashType,
        hashData,
        hashSize,
        signature,
        signatureSize,
        _PRIVATE_KEY_MAGIC);
}

OE_Result OE_RSAPublicKeyVerify(
    const OE_RSAPublicKey* publicKey,
    OE_HashType hashType,
    const void* hashData,
    size_t hashSize,
    const uint8_t* signature,
    size_t signatureSize)
{
    return OE_PublicKeyVerify(
        (OE_PublicKey*)publicKey,
        hashType,
        hashData,
        hashSize,
        signature,
        signatureSize,
        _PUBLIC_KEY_MAGIC);
}

OE_Result OE_RSAGenerateKeyPair(
    uint64_t bits,
    uint64_t exponent,
    OE_RSAPrivateKey* privateKey,
    OE_RSAPublicKey* publicKey)
{
    return _GenerateKeyPair(
        bits, exponent, (OE_PrivateKey*)privateKey, (OE_PublicKey*)publicKey);
}

OE_Result OE_RSAPublicKeyGetModulus(
    const OE_RSAPublicKey* publicKey,
    uint8_t* buffer,
    size_t* bufferSize)
{
    return _PublicKeyGetModulus((OE_PublicKey*)publicKey, buffer, bufferSize);
}

OE_Result OE_RSAPublicKeyGetExponent(
    const OE_RSAPublicKey* publicKey,
    uint8_t* buffer,
    size_t* bufferSize)
{
    return _PublicKeyGetExponent((OE_PublicKey*)publicKey, buffer, bufferSize);
}

OE_Result OE_RSAPublicKeyEqual(
    const OE_RSAPublicKey* publicKey1,
    const OE_RSAPublicKey* publicKey2,
    bool* equal)
{
    return _PublicKeyEqual(
        (OE_PublicKey*)publicKey1, (OE_PublicKey*)publicKey2, equal);
}<|MERGE_RESOLUTION|>--- conflicted
+++ resolved
@@ -11,100 +11,14 @@
 #include "init.h"
 #include "key.h"
 
-<<<<<<< HEAD
-/*
-**==============================================================================
-**
-** Local definitions:
-**
-**==============================================================================
-*/
-=======
 /* Magic numbers for the RSA key implementation structures */
 static const uint64_t _PRIVATE_KEY_MAGIC = 0x7bf635929a714b2c;
 static const uint64_t _PUBLIC_KEY_MAGIC = 0x8f8f72170025426d;
->>>>>>> 312706ff
 
 OE_STATIC_ASSERT(sizeof(OE_PublicKey) <= sizeof(OE_RSAPublicKey));
 OE_STATIC_ASSERT(sizeof(OE_PublicKey) <= sizeof(OE_RSAPublicKey));
 
-<<<<<<< HEAD
-typedef struct _OE_RSAPrivateKeyImpl
-{
-    uint64_t magic;
-    RSA* rsa;
-} OE_RSAPrivateKeyImpl;
-
-OE_STATIC_ASSERT(sizeof(OE_RSAPrivateKeyImpl) <= sizeof(OE_RSAPrivateKey));
-
-OE_INLINE void _ClearPrivateKeyImpl(OE_RSAPrivateKeyImpl* impl)
-{
-    if (impl)
-    {
-        impl->magic = 0;
-        impl->rsa = NULL;
-    }
-}
-
-OE_INLINE bool _ValidPrivateKeyImpl(const OE_RSAPrivateKeyImpl* impl)
-{
-    return impl && impl->magic == OE_RSA_PRIVATE_KEY_MAGIC && impl->rsa;
-}
-
-/* Randomly generated magic number */
-#define OE_RSA_PUBLIC_KEY_MAGIC 0x8f8f72170025426d
-
-typedef struct _OE_RSAPublicKeyImpl
-{
-    uint64_t magic;
-    RSA* rsa;
-} OE_RSAPublicKeyImpl;
-
-OE_STATIC_ASSERT(sizeof(OE_RSAPublicKeyImpl) <= sizeof(OE_RSAPublicKey));
-
-OE_INLINE void _ClearPublicKeyImpl(OE_RSAPublicKeyImpl* impl)
-{
-    if (impl)
-    {
-        impl->magic = 0;
-        impl->rsa = NULL;
-    }
-}
-
-OE_INLINE bool _ValidPublicKeyImpl(const OE_RSAPublicKeyImpl* impl)
-{
-    return impl && impl->magic == OE_RSA_PUBLIC_KEY_MAGIC && impl->rsa;
-}
-
-static int _MapHashType(OE_HashType md)
-{
-    switch (md)
-    {
-        case OE_HASH_TYPE_SHA256:
-            return NID_sha256;
-        case OE_HASH_TYPE_SHA512:
-            return NID_sha512;
-    }
-
-    /* Unreachable */
-    return 0;
-}
-
-/*
-**==============================================================================
-**
-** Public definitions:
-**
-**==============================================================================
-*/
-
-OE_Result OE_RSAReadPrivateKeyPEM(
-    const uint8_t* pemData,
-    size_t pemSize,
-    OE_RSAPrivateKey* key)
-=======
 static OE_Result _privateKeyWritePEMCallback(BIO* bio, EVP_PKEY* pkey)
->>>>>>> 312706ff
 {
     OE_Result result = OE_UNEXPECTED;
     RSA* rsa = NULL;
