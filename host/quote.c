// Copyright (c) Microsoft Corporation. All rights reserved.
// Licensed under the MIT License.

#include "quote.h"
#include <assert.h>
#include <limits.h>
#include <openenclave/bits/aesm.h>
#include <openenclave/bits/sgxtypes.h>
#include <openenclave/bits/trace.h>
#include <openenclave/bits/utils.h>
#include <openenclave/host.h>

OE_Result SGX_InitQuote(
    SGX_TargetInfo* targetInfo,
    SGX_EPIDGroupID* epidGroupID)
{
    OE_Result result = OE_UNEXPECTED;
    AESM* aesm = NULL;

    if (!(aesm = AESMConnect()))
        OE_THROW(OE_FAILURE);

    OE_TRY(AESMInitQuote(aesm, targetInfo, epidGroupID));

    result = OE_OK;

OE_CATCH:

    if (aesm)
        AESMDisconnect(aesm);

    return result;
}

OE_Result SGX_GetQETargetInfo(SGX_TargetInfo* targetInfo)
{
    memset(targetInfo, 0, sizeof(*targetInfo));
    SGX_EPIDGroupID epidGroupID;
    memset(&epidGroupID, 0, sizeof(epidGroupID));

    return SGX_InitQuote(targetInfo, &epidGroupID);
}

OE_Result SGX_GetQuoteSize(
    const uint8_t* signatureRevocationList,
    uint32_t* quoteSize)
{
    OE_Result result = OE_FAILURE;
<<<<<<< HEAD
    uint32_t signatureSize = 0;
    uint32_t n = 0;
    const SGX_SigRL* sigrl = NULL;
=======
    size_t signatureSize = 0;
    uint64_t n = 0;
    const SGX_SigRL* sigrl = (const SGX_SigRL*)signatureRevocationList;
>>>>>>> 16f86efd

    if (quoteSize)
        *quoteSize = 0;

    if (!quoteSize)
        goto done;

<<<<<<< HEAD
    sigrl = (const SGX_SigRL*)signatureRevocationList;

=======
>>>>>>> 16f86efd
    if (sigrl)
    {
        if (sigrl->protocolVersion != SGX_SE_EPID_SIG_RL_VERSION ||
            sigrl->epidIdentifier != SGX_SE_EPID_SIG_RL_ID)
        {
            goto done;
        }

        assert(sizeof(sigrl->sigrl.n2) == sizeof(uint32_t));
        const void* tmp = &sigrl->sigrl.n2;
        n = OE_ByteSwap32(*(uint32_t*)tmp);
    }

    /* Calculate variable size of EPID_Signature with N entries */
    signatureSize = sizeof(SGX_EPID_Signature) + (n * sizeof(SGX_EPID_NRProof));

    *quoteSize = sizeof(SGX_Quote) + sizeof(SGX_WrapKey) + SGX_QUOTE_IV_SIZE +
                 sizeof(uint32_t) + signatureSize + SGX_MAC_SIZE;

    if (*quoteSize > (uint64_t)UINT_MAX)
        goto done;

    result = OE_OK;

done:
    return result;
}

static OE_Result _SGX_GetQuoteFromAesm(
    const SGX_Report* report,
    SGX_QuoteType quoteType,
    const SGX_SPID* spid,
    const SGX_Nonce* nonce,
    const uint8_t* signatureRevocationList,
    uint32_t signatureRevocationListSize,
    SGX_Report* reportOut,
    SGX_Quote* quote,
    size_t quoteSize)
{
    OE_Result result = OE_UNEXPECTED;
    AESM* aesm = NULL;

    if (!report || !spid || !quote || !quoteSize)
        OE_THROW(OE_INVALID_PARAMETER);

    memset(quote, 0, quoteSize);

    if (reportOut)
        memset(reportOut, 0, sizeof(SGX_Report));

    if (signatureRevocationList && signatureRevocationListSize == 0)
        OE_THROW(OE_INVALID_PARAMETER);

    if (!signatureRevocationList && signatureRevocationListSize != 0)
        OE_THROW(OE_INVALID_PARAMETER);

    if (!(aesm = AESMConnect()))
        OE_THROW(OE_SERVICE_UNAVAILABLE);

    OE_TRY(
        AESMGetQuote(
            aesm,
            report,
            quoteType,
            spid,
            nonce,
            signatureRevocationList,
            signatureRevocationListSize,
            reportOut,
            quote,
            quoteSize));

    result = OE_OK;

OE_CATCH:

    if (aesm)
        AESMDisconnect(aesm);

    return result;
}

OE_Result SGX_GetQuote(
    const SGX_Report* report,
    uint8_t* quote,
    uint32_t* quoteSize)
{
    OE_Result result = OE_UNEXPECTED;
    static const SGX_SPID spid = {{
        0x21,
        0x68,
        0x79,
        0xB4,
        0x42,
        0xA0,
        0x4A,
        0x07,
        0x60,
        0xF6,
        0x39,
        0x91,
        0x7F,
        0x4E,
        0x8B,
        0x04,
    }};

    /* Reject null parameters */
    if (!report || !quoteSize)
        OE_THROW(OE_INVALID_PARAMETER);

    /* Reject if quote size not big enough even for quote without SigRLs */
    {
        uint32_t size;
        OE_TRY(SGX_GetQuoteSize(NULL, &size));

        if (*quoteSize < size)
        {
            *quoteSize = size;
            OE_THROW(OE_BUFFER_TOO_SMALL);
        }

        // Return correct size of the quote.
        *quoteSize = size;
    }

    if (!quote)
        OE_THROW(OE_INVALID_PARAMETER);

    /* Get the quote from the AESM service */
    {
        memset(quote, 0, *quoteSize);

        OE_TRY(
            _SGX_GetQuoteFromAesm(
                report,
                SGX_QUOTE_TYPE_UNLINKABLE_SIGNATURE,
                &spid,
                NULL, /* nonce */
                NULL, /* signature revocation list */
                0,    /* signature revocation list size */
                NULL, /* report out */
                (SGX_Quote*)quote,
                *quoteSize));
    }

    result = OE_OK;

OE_CATCH:

    return result;
}<|MERGE_RESOLUTION|>--- conflicted
+++ resolved
@@ -46,15 +46,9 @@
     uint32_t* quoteSize)
 {
     OE_Result result = OE_FAILURE;
-<<<<<<< HEAD
-    uint32_t signatureSize = 0;
-    uint32_t n = 0;
-    const SGX_SigRL* sigrl = NULL;
-=======
     size_t signatureSize = 0;
     uint64_t n = 0;
     const SGX_SigRL* sigrl = (const SGX_SigRL*)signatureRevocationList;
->>>>>>> 16f86efd
 
     if (quoteSize)
         *quoteSize = 0;
@@ -62,11 +56,6 @@
     if (!quoteSize)
         goto done;
 
-<<<<<<< HEAD
-    sigrl = (const SGX_SigRL*)signatureRevocationList;
-
-=======
->>>>>>> 16f86efd
     if (sigrl)
     {
         if (sigrl->protocolVersion != SGX_SE_EPID_SIG_RL_VERSION ||
