--- conflicted
+++ resolved
@@ -42,11 +42,7 @@
     x.u.HighPart = ft.dwHighDateTime;
     x.QuadPart -= POSIX_TO_WINDOWS_EPOCH_TICKS;
 
-<<<<<<< HEAD
-    return x.QuadPart / TICKS_PER_MILLISECOND;
-=======
     return (x.QuadPart / TICKS_PER_MILLISECOND);
->>>>>>> 4143c023
 }
 
 void oe_handle_sleep(uint64_t arg_in)
