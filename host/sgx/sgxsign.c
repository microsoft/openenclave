--- conflicted
+++ resolved
@@ -572,13 +572,8 @@
     uint64_t attributes,
     uint16_t product_id,
     uint16_t security_version,
-<<<<<<< HEAD
-    const uint8_t* isv_family_id,
-    const uint8_t* isv_ext_product_id,
-=======
     const uint8_t* family_id,
     const uint8_t* ext_product_id,
->>>>>>> ff3d54cc
     sgx_sigstruct_t* sigstruct)
 {
     oe_result_t result = OE_UNEXPECTED;
@@ -649,20 +644,6 @@
 
     if (attributes & SGX_FLAGS_KSS)
     {
-<<<<<<< HEAD
-        if (isv_family_id)
-            OE_CHECK(oe_memcpy_s(
-                sigstruct->isvfamilyid,
-                sizeof(sigstruct->isvfamilyid),
-                isv_family_id,
-                sizeof(*isv_family_id)));
-        if (isv_ext_product_id)
-            OE_CHECK(oe_memcpy_s(
-                sigstruct->isvextprodid,
-                sizeof(sigstruct->isvextprodid),
-                isv_ext_product_id,
-                sizeof(*isv_ext_product_id)));
-=======
         if (family_id)
             OE_CHECK(oe_memcpy_s(
                 sigstruct->isvfamilyid,
@@ -675,7 +656,15 @@
                 sizeof(sigstruct->isvextprodid),
                 ext_product_id,
                 sizeof(*ext_product_id)));
->>>>>>> ff3d54cc
+    }
+    else
+    {
+        uint8_t zeros[16] = {0};
+        if (memcmp(sigstruct->isvfamilyid, zeros, sizeof(zeros)) != 0 ||
+            memcmp(sigstruct->isvextprodid, zeros, sizeof(zeros)) != 0)
+        {
+            return OE_INVALID_PARAMETER;
+        }
     }
 
     /* sgx_sigstruct_t.isvprodid */
@@ -704,13 +693,8 @@
     const char* engine_id,
     const char* engine_load_path,
     const char* key_id,
-<<<<<<< HEAD
-    const uint8_t* isv_family_id,
-    const uint8_t* isv_ext_product_id,
-=======
     const uint8_t* family_id,
     const uint8_t* ext_product_id,
->>>>>>> ff3d54cc
     sgx_sigstruct_t* sigstruct)
 {
     oe_rsa_private_key_t rsa;
@@ -734,13 +718,8 @@
         attributes,
         product_id,
         security_version,
-<<<<<<< HEAD
-        isv_family_id,
-        isv_ext_product_id,
-=======
         family_id,
         ext_product_id,
->>>>>>> ff3d54cc
         sigstruct));
     OE_CHECK(_sign_sigstruct(&rsa, sigstruct));
 
@@ -760,13 +739,8 @@
     uint16_t security_version,
     const uint8_t* pem_data,
     size_t pem_size,
-<<<<<<< HEAD
-    const uint8_t* isv_family_id,
-    const uint8_t* isv_ext_product_id,
-=======
     const uint8_t* family_id,
     const uint8_t* ext_product_id,
->>>>>>> ff3d54cc
     sgx_sigstruct_t* sigstruct)
 {
     oe_rsa_private_key_t rsa;
@@ -790,13 +764,8 @@
         attributes,
         product_id,
         security_version,
-<<<<<<< HEAD
-        isv_family_id,
-        isv_ext_product_id,
-=======
         family_id,
         ext_product_id,
->>>>>>> ff3d54cc
         sigstruct));
     OE_CHECK(_sign_sigstruct(&rsa, sigstruct));
 
@@ -834,13 +803,8 @@
         attributes,
         product_id,
         security_version,
-<<<<<<< HEAD
-        NULL,
-        NULL,
-=======
         family_id,
         ext_product_id,
->>>>>>> ff3d54cc
         &sigstruct));
     OE_CHECK(_hash_sigstruct(&sigstruct, digest));
 
@@ -859,6 +823,8 @@
     size_t cert_pem_size,
     const uint8_t* digest_signature,
     size_t digest_signature_size,
+    const uint8_t* family_id,
+    const uint8_t* ext_product_id,
     sgx_sigstruct_t* sigstruct)
 {
     oe_result_t result = OE_UNEXPECTED;
@@ -888,8 +854,8 @@
         attributes,
         product_id,
         security_version,
-        NULL,
-        NULL,
+        family_id,
+        ext_product_id,
         sigstruct));
 
     /* Verify that the digest of the resulting sigstruct still
