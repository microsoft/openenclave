// Copyright (c) Microsoft Corporation. All rights reserved.
// Licensed under the MIT License.

<<<<<<< HEAD
#define OE_TRACE_LEVEL 2
=======
//#define OE_TRACE_LEVEL 2
>>>>>>> add968db

#include <dlfcn.h>
#include <openenclave/internal/hexdump.h>
#include <openenclave/internal/raise.h>
<<<<<<< HEAD
=======
#include <openenclave/internal/report.h>
>>>>>>> add968db
#include <openenclave/internal/trace.h>
#include <stdio.h>
#include <stdlib.h>
#include <string.h>

#include "hostthread.h"
#include "platformquoteprovider.h"
#include "sgxquoteprovider.h"

static void* _lib_handle = 0;
static sgx_ql_get_revocation_info_t _get_revocation_info = 0;
static sgx_ql_free_revocation_info_t _free_revocation_info = 0;

<<<<<<< HEAD
static void* g_LibHandle = 0;
static sgx_ql_get_revocation_info_t g_GetRevocationInfo = 0;
static sgx_ql_free_revocation_info_t g_FreeRevocationInfo = 0;

static void _UnloadQuoteProvider()
=======
static void _unload_quote_provider()
>>>>>>> add968db
{
    if (_lib_handle)
    {
        dlclose(_lib_handle);
        _lib_handle = 0;
    }
}

<<<<<<< HEAD
static void _QuoteProviderLog(sgx_ql_log_level_t level, const char* message)
=======
static void _quote_provider_log(sgx_ql_log_level_t level, const char* message)
>>>>>>> add968db
{
    const char* level_string = level == 0 ? "ERROR" : "INFO";
    char formatted[1024];

    snprintf(formatted, sizeof(formatted), "[%s]: %s\n", level_string, message);

    formatted[sizeof(formatted) - 1] = 0;

    printf("%s", formatted);
}

<<<<<<< HEAD
static void _LoadQuoteProvider()
=======
static void _load_quote_provider()
>>>>>>> add968db
{
    if (_lib_handle == 0)
    {
        _lib_handle = dlopen("libngsa_quoteprov.so", RTLD_LAZY | RTLD_LOCAL);
        if (_lib_handle != 0)
        {
<<<<<<< HEAD
            g_GetRevocationInfo =
                dlsym(g_LibHandle, "sgx_ql_get_revocation_info");
            g_FreeRevocationInfo =
                dlsym(g_LibHandle, "sgx_ql_free_revocation_info");

            OE_TRACE_INFO(
                "sgxquoteprovider: g_GetRevocationInfo = 0x%lx\n",
                (uint64_t)g_GetRevocationInfo);
            OE_TRACE_INFO(
                "sgxquoteprovider: g_FreeRevocationInfo = 0x%lx\n",
                (uint64_t)g_FreeRevocationInfo);

            sgx_ql_set_logging_function_t set_log_fcn =
                (sgx_ql_set_logging_function_t)dlsym(
                    g_LibHandle, "sgx_ql_set_logging_function");
=======
            _get_revocation_info =
                dlsym(_lib_handle, "sgx_ql_get_revocation_info");
            _free_revocation_info =
                dlsym(_lib_handle, "sgx_ql_free_revocation_info");

            OE_TRACE_INFO(
                "sgxquoteprovider: _get_revocation_info = 0x%lx\n",
                (uint64_t)_get_revocation_info);
            OE_TRACE_INFO(
                "sgxquoteprovider: _free_revocation_info = 0x%lx\n",
                (uint64_t)_free_revocation_info);

            sgx_ql_set_logging_function_t set_log_fcn =
                (sgx_ql_set_logging_function_t)dlsym(
                    _lib_handle, "sgx_ql_set_logging_function");
>>>>>>> add968db
            if (set_log_fcn != NULL)
            {
                OE_UNUSED(_quote_provider_log);

                OE_TRACE_INFO("sgxquoteprovider: Installed log function\n");
#if (OE_TRACE_LEVEL >= OE_TRACE_LEVEL_INFO)
                // If info tracing is enabled, install the logging function.
                set_log_fcn(_quote_provider_log);
#endif
            }
            else
            {
                OE_TRACE_INFO(
                    "sgxquoteprovider: sgx_ql_set_logging_function "
                    "not found\n");
            }
            atexit(_unload_quote_provider);
        }
        else
        {
            OE_TRACE_INFO(
                "sgxquoteprovider: libngsa_quoteprov.so not found \n");
        }
    }
}

oe_result_t oe_initialize_quote_provider()
{
    static oe_once_type once = OE_H_ONCE_INITIALIZER;
<<<<<<< HEAD
    oe_once(&once, _LoadQuoteProvider);
    return g_LibHandle ? OE_OK : OE_FAILURE;
}

oe_result_t oe_get_revocation_info(
    uint8_t* fmspc,                 /* in */
    uint32_t fmspcSize,             /* in */
    const char* crlUrls[3],         /* in */
    uint32_t numCrlUrls,            /* in */
    uint8_t** tcbInfo,              /* out */
    uint32_t* tcbInfoSize,          /* out */
    uint8_t** tcbIssuerChain,       /* out */
    uint32_t* tcbIssuerChainSize,   /* out */
    uint8_t* crl[3],                /* out */
    uint32_t crlSize[3],            /* out */
    uint8_t* crlIssuerChain[3],     /* out */
    uint32_t crlIssuerChainSize[3], /* out */
    uint8_t** hostOutBuffer)
=======
    oe_once(&once, _load_quote_provider);
    return _lib_handle ? OE_OK : OE_FAILURE;
}

oe_result_t oe_get_revocation_info(oe_get_revocation_info_args_t* args)
>>>>>>> add968db
{
    oe_result_t result = OE_FAILURE;
    sgx_ql_get_revocation_info_params_t params = {0};
    sgx_plat_error_t r = SGX_PLAT_ERROR_OUT_OF_MEMORY;
    sgx_ql_revocation_info_t* revocationInfo = NULL;
    uint32_t hostBufferSize = 0;
    uint8_t* p = 0;

<<<<<<< HEAD
    if (!g_GetRevocationInfo || !g_FreeRevocationInfo)
        OE_RAISE(OE_FAILURE);

    params.version = SGX_QL_REVOCATION_INFO_VERSION_1;
    params.fmspc = fmspc;
    params.fmspc_size = fmspcSize;
    params.crl_urls = crlUrls;
    params.crl_url_count = numCrlUrls;
=======
    if (!_get_revocation_info || !_free_revocation_info)
        OE_RAISE(OE_QUOTE_PROVIDER_LOAD_ERROR);

    params.version = SGX_QL_REVOCATION_INFO_VERSION_1;
    params.fmspc = args->fmspc;
    params.fmspc_size = sizeof(args->fmspc);
    params.crl_urls = args->crl_urls;
    params.crl_url_count = args->num_crl_urls;
>>>>>>> add968db

#if (OE_TRACE_LEVEL >= OE_TRACE_LEVEL_INFO)
    // If info tracing is enabled, install the logging function.
    OE_TRACE_INFO("input: fmspc = \n");
    oe_hex_dump(params.fmspc, params.fmspc_size);
    for (uint32_t i = 0; i < params.crl_url_count; ++i)
    {
        OE_TRACE_INFO("input: crl_url[%d] = %s\n", i, params.crl_urls[i]);
    }
#endif

<<<<<<< HEAD
    r = g_GetRevocationInfo(&params, &revocationInfo);

    if (r != SGX_PLAT_ERROR_OK || revocationInfo == NULL)
    {
        OE_RAISE(OE_FAILURE);
=======
    r = _get_revocation_info(&params, &revocationInfo);

    if (r != SGX_PLAT_ERROR_OK || revocationInfo == NULL)
    {
        OE_RAISE(OE_QUOTE_PROVIDER_CALL_ERROR);
>>>>>>> add968db
    }

    if (revocationInfo->tcb_info == NULL || revocationInfo->tcb_info_size == 0)
    {
        OE_TRACE_INFO("tcb_info is NULL.\n");
<<<<<<< HEAD
        OE_RAISE(OE_FAILURE);
    }
    hostBufferSize += revocationInfo->tcb_info_size;
=======
        OE_RAISE(OE_INVALID_REVOCATION_INFO);
    }
    hostBufferSize += revocationInfo->tcb_info_size + 1;
>>>>>>> add968db

    if (revocationInfo->tcb_issuer_chain == NULL ||
        revocationInfo->tcb_issuer_chain_size == 0)
    {
        OE_TRACE_INFO("tcb_issuer_chain is NULL.\n");
<<<<<<< HEAD
        OE_RAISE(OE_FAILURE);
    }
    hostBufferSize += revocationInfo->tcb_issuer_chain_size;

    if (revocationInfo->crl_count != numCrlUrls)
=======
        OE_RAISE(OE_INVALID_REVOCATION_INFO);
    }
    hostBufferSize += revocationInfo->tcb_issuer_chain_size + 1;

    if (revocationInfo->crl_count != args->num_crl_urls)
>>>>>>> add968db
    {
        OE_TRACE_INFO(
            "crl_count mismatch: %d != %d.\n",
            revocationInfo->crl_count,
            numCrlUrls);
<<<<<<< HEAD
        OE_RAISE(OE_FAILURE);
=======
        OE_RAISE(OE_INVALID_REVOCATION_INFO);
>>>>>>> add968db
    }

    for (uint32_t i = 0; i < revocationInfo->crl_count; ++i)
    {
        if (revocationInfo->crls[i].crl_data == NULL ||
            revocationInfo->crls[i].crl_data_size == 0)
        {
            OE_TRACE_INFO("crl[%d].crl_data is NULL.\n", i);
<<<<<<< HEAD
            OE_RAISE(OE_FAILURE);
        }
        hostBufferSize += revocationInfo->crls[i].crl_data_size;
=======
            OE_RAISE(OE_INVALID_REVOCATION_INFO);
        }
        hostBufferSize += revocationInfo->crls[i].crl_data_size + 1;
>>>>>>> add968db

        if (revocationInfo->crls[i].crl_issuer_chain == NULL ||
            revocationInfo->crls[i].crl_issuer_chain_size == 0)
        {
            OE_TRACE_INFO("crl[%d].crl_issuer_chain is NULL.\n", i);
<<<<<<< HEAD
            OE_RAISE(OE_FAILURE);
        }
        hostBufferSize += revocationInfo->crls[i].crl_issuer_chain_size;
=======
            OE_RAISE(OE_INVALID_REVOCATION_INFO);
        }
        hostBufferSize += revocationInfo->crls[i].crl_issuer_chain_size + 1;
>>>>>>> add968db
    }

    OE_TRACE_INFO("sgx_ql_get_revocation_info succeeded.\n");

<<<<<<< HEAD
    p = (uint8_t*)malloc(hostBufferSize + 1024);
    if (p == NULL)
        OE_RAISE(OE_OUT_OF_MEMORY);

    *hostOutBuffer = p;

    if (revocationInfo->tcb_info != NULL)
    {
        *tcbInfo = p;
        *tcbInfoSize = revocationInfo->tcb_info_size;
        memcpy(*tcbInfo, revocationInfo->tcb_info, *tcbInfoSize);
        p += *tcbInfoSize;
        OE_TRACE_INFO("tcb_info_size = %d\n", revocationInfo->tcb_info_size);
=======
    p = (uint8_t*)calloc(1, hostBufferSize);
    if (p == NULL)
        OE_RAISE(OE_OUT_OF_MEMORY);

    args->host_out_buffer = p;

    if (revocationInfo->tcb_info != NULL)
    {
        args->tcb_info = p;
        args->tcb_info_size = revocationInfo->tcb_info_size;
        memcpy(args->tcb_info, revocationInfo->tcb_info, args->tcb_info_size);
        p += args->tcb_info_size + 1;
        OE_TRACE_INFO("tcb_info_size = %d\n", revocationInfo->tcb_info_size);
        OE_TRACE_INFO("tcb_info json = \n%s\n", *tcbInfo);
>>>>>>> add968db
    }

    if (revocationInfo->tcb_issuer_chain != NULL)
    {
<<<<<<< HEAD
        *tcbIssuerChain = p;
        *tcbIssuerChainSize = revocationInfo->tcb_issuer_chain_size;
        memcpy(
            *tcbIssuerChain,
            revocationInfo->tcb_issuer_chain,
            *tcbIssuerChainSize);
        p += *tcbIssuerChainSize;
=======
        args->tcb_issuer_chain = p;
        args->tcb_issuer_chain_size = revocationInfo->tcb_issuer_chain_size;
        memcpy(
            args->tcb_issuer_chain,
            revocationInfo->tcb_issuer_chain,
            args->tcb_issuer_chain_size);
        p += args->tcb_issuer_chain_size + 1;
>>>>>>> add968db
        OE_TRACE_INFO(
            "tcb_issuer_chain_size = %d\n",
            revocationInfo->tcb_issuer_chain_size);
    }

    for (uint32_t i = 0; i < revocationInfo->crl_count; ++i)
    {
        if (revocationInfo->crls[i].crl_data != NULL)
        {
<<<<<<< HEAD
            crl[i] = p;
            crlSize[i] = revocationInfo->crls[i].crl_data_size;
            memcpy(crl[i], revocationInfo->crls[i].crl_data, crlSize[i]);
            p += crlSize[i];
=======
            args->crl[i] = p;
            args->crl_size[i] = revocationInfo->crls[i].crl_data_size;
            memcpy(
                args->crl[i],
                revocationInfo->crls[i].crl_data,
                args->crl_size[i]);
            p += args->crl_size[i] + 1;
>>>>>>> add968db
            OE_TRACE_INFO(
                "crls[%d].crl_data_size = %d\n",
                i,
                revocationInfo->crls[i].crl_data_size);
        }
        if (revocationInfo->crls[i].crl_issuer_chain != NULL)
        {
<<<<<<< HEAD
            crlIssuerChain[i] = p;
            crlIssuerChainSize[i] =
                revocationInfo->crls[i].crl_issuer_chain_size;
            memcpy(
                crlIssuerChain[i],
                revocationInfo->crls[i].crl_issuer_chain,
                crlIssuerChainSize[i]);
            p += crlIssuerChainSize[i];
=======
            args->crl_issuer_chain[i] = p;
            args->crl_issuer_chain_size[i] =
                revocationInfo->crls[i].crl_issuer_chain_size;
            memcpy(
                args->crl_issuer_chain[i],
                revocationInfo->crls[i].crl_issuer_chain,
                args->crl_issuer_chain_size[i]);
            p += args->crl_issuer_chain_size[i] + 1;
>>>>>>> add968db
            OE_TRACE_INFO(
                "crls[%d].crl_issuer_chain_size = %d\n",
                i,
                revocationInfo->crls[i].crl_issuer_chain_size);
        }
    }

    result = OE_OK;
done:
    if (revocationInfo != NULL)
    {
        OE_TRACE_INFO("Freeing revocation info. \n");
<<<<<<< HEAD
        g_FreeRevocationInfo(revocationInfo);
=======
        _free_revocation_info(revocationInfo);
>>>>>>> add968db
        OE_TRACE_INFO("Freed revocation info.\n");
    }

    return result;
}<|MERGE_RESOLUTION|>--- conflicted
+++ resolved
@@ -1,19 +1,13 @@
 // Copyright (c) Microsoft Corporation. All rights reserved.
 // Licensed under the MIT License.
 
-<<<<<<< HEAD
-#define OE_TRACE_LEVEL 2
-=======
+// Uncomment this line to enable tracing.
 //#define OE_TRACE_LEVEL 2
->>>>>>> add968db
 
 #include <dlfcn.h>
 #include <openenclave/internal/hexdump.h>
 #include <openenclave/internal/raise.h>
-<<<<<<< HEAD
-=======
 #include <openenclave/internal/report.h>
->>>>>>> add968db
 #include <openenclave/internal/trace.h>
 #include <stdio.h>
 #include <stdlib.h>
@@ -23,19 +17,21 @@
 #include "platformquoteprovider.h"
 #include "sgxquoteprovider.h"
 
+/**
+ * This file manages the libngsa_quoteprov.so shared library.
+ * It loads the .so during program startup and keeps it loaded till application
+ * exit. Intel's quoting library repeatedly loads and unloads
+ * libngsa_quoteprov.so.
+ * This causes a crash in libssl.so. (See
+ * https://rt.openssl.org/Ticket/Display.html?user=guest&pass=guest&id=2325).
+ * Keeping libngsa_quoteprov.so pinned in memory solves the libssl.so crash.
+ */
+
 static void* _lib_handle = 0;
 static sgx_ql_get_revocation_info_t _get_revocation_info = 0;
 static sgx_ql_free_revocation_info_t _free_revocation_info = 0;
 
-<<<<<<< HEAD
-static void* g_LibHandle = 0;
-static sgx_ql_get_revocation_info_t g_GetRevocationInfo = 0;
-static sgx_ql_free_revocation_info_t g_FreeRevocationInfo = 0;
-
-static void _UnloadQuoteProvider()
-=======
 static void _unload_quote_provider()
->>>>>>> add968db
 {
     if (_lib_handle)
     {
@@ -44,11 +40,7 @@
     }
 }
 
-<<<<<<< HEAD
-static void _QuoteProviderLog(sgx_ql_log_level_t level, const char* message)
-=======
 static void _quote_provider_log(sgx_ql_log_level_t level, const char* message)
->>>>>>> add968db
 {
     const char* level_string = level == 0 ? "ERROR" : "INFO";
     char formatted[1024];
@@ -60,34 +52,13 @@
     printf("%s", formatted);
 }
 
-<<<<<<< HEAD
-static void _LoadQuoteProvider()
-=======
 static void _load_quote_provider()
->>>>>>> add968db
 {
     if (_lib_handle == 0)
     {
         _lib_handle = dlopen("libngsa_quoteprov.so", RTLD_LAZY | RTLD_LOCAL);
         if (_lib_handle != 0)
         {
-<<<<<<< HEAD
-            g_GetRevocationInfo =
-                dlsym(g_LibHandle, "sgx_ql_get_revocation_info");
-            g_FreeRevocationInfo =
-                dlsym(g_LibHandle, "sgx_ql_free_revocation_info");
-
-            OE_TRACE_INFO(
-                "sgxquoteprovider: g_GetRevocationInfo = 0x%lx\n",
-                (uint64_t)g_GetRevocationInfo);
-            OE_TRACE_INFO(
-                "sgxquoteprovider: g_FreeRevocationInfo = 0x%lx\n",
-                (uint64_t)g_FreeRevocationInfo);
-
-            sgx_ql_set_logging_function_t set_log_fcn =
-                (sgx_ql_set_logging_function_t)dlsym(
-                    g_LibHandle, "sgx_ql_set_logging_function");
-=======
             _get_revocation_info =
                 dlsym(_lib_handle, "sgx_ql_get_revocation_info");
             _free_revocation_info =
@@ -103,7 +74,6 @@
             sgx_ql_set_logging_function_t set_log_fcn =
                 (sgx_ql_set_logging_function_t)dlsym(
                     _lib_handle, "sgx_ql_set_logging_function");
->>>>>>> add968db
             if (set_log_fcn != NULL)
             {
                 OE_UNUSED(_quote_provider_log);
@@ -133,32 +103,11 @@
 oe_result_t oe_initialize_quote_provider()
 {
     static oe_once_type once = OE_H_ONCE_INITIALIZER;
-<<<<<<< HEAD
-    oe_once(&once, _LoadQuoteProvider);
-    return g_LibHandle ? OE_OK : OE_FAILURE;
-}
-
-oe_result_t oe_get_revocation_info(
-    uint8_t* fmspc,                 /* in */
-    uint32_t fmspcSize,             /* in */
-    const char* crlUrls[3],         /* in */
-    uint32_t numCrlUrls,            /* in */
-    uint8_t** tcbInfo,              /* out */
-    uint32_t* tcbInfoSize,          /* out */
-    uint8_t** tcbIssuerChain,       /* out */
-    uint32_t* tcbIssuerChainSize,   /* out */
-    uint8_t* crl[3],                /* out */
-    uint32_t crlSize[3],            /* out */
-    uint8_t* crlIssuerChain[3],     /* out */
-    uint32_t crlIssuerChainSize[3], /* out */
-    uint8_t** hostOutBuffer)
-=======
     oe_once(&once, _load_quote_provider);
     return _lib_handle ? OE_OK : OE_FAILURE;
 }
 
 oe_result_t oe_get_revocation_info(oe_get_revocation_info_args_t* args)
->>>>>>> add968db
 {
     oe_result_t result = OE_FAILURE;
     sgx_ql_get_revocation_info_params_t params = {0};
@@ -167,16 +116,6 @@
     uint32_t hostBufferSize = 0;
     uint8_t* p = 0;
 
-<<<<<<< HEAD
-    if (!g_GetRevocationInfo || !g_FreeRevocationInfo)
-        OE_RAISE(OE_FAILURE);
-
-    params.version = SGX_QL_REVOCATION_INFO_VERSION_1;
-    params.fmspc = fmspc;
-    params.fmspc_size = fmspcSize;
-    params.crl_urls = crlUrls;
-    params.crl_url_count = numCrlUrls;
-=======
     if (!_get_revocation_info || !_free_revocation_info)
         OE_RAISE(OE_QUOTE_PROVIDER_LOAD_ERROR);
 
@@ -185,7 +124,6 @@
     params.fmspc_size = sizeof(args->fmspc);
     params.crl_urls = args->crl_urls;
     params.crl_url_count = args->num_crl_urls;
->>>>>>> add968db
 
 #if (OE_TRACE_LEVEL >= OE_TRACE_LEVEL_INFO)
     // If info tracing is enabled, install the logging function.
@@ -197,61 +135,35 @@
     }
 #endif
 
-<<<<<<< HEAD
-    r = g_GetRevocationInfo(&params, &revocationInfo);
+    r = _get_revocation_info(&params, &revocationInfo);
 
     if (r != SGX_PLAT_ERROR_OK || revocationInfo == NULL)
     {
-        OE_RAISE(OE_FAILURE);
-=======
-    r = _get_revocation_info(&params, &revocationInfo);
-
-    if (r != SGX_PLAT_ERROR_OK || revocationInfo == NULL)
-    {
         OE_RAISE(OE_QUOTE_PROVIDER_CALL_ERROR);
->>>>>>> add968db
     }
 
     if (revocationInfo->tcb_info == NULL || revocationInfo->tcb_info_size == 0)
     {
         OE_TRACE_INFO("tcb_info is NULL.\n");
-<<<<<<< HEAD
-        OE_RAISE(OE_FAILURE);
-    }
-    hostBufferSize += revocationInfo->tcb_info_size;
-=======
         OE_RAISE(OE_INVALID_REVOCATION_INFO);
     }
     hostBufferSize += revocationInfo->tcb_info_size + 1;
->>>>>>> add968db
 
     if (revocationInfo->tcb_issuer_chain == NULL ||
         revocationInfo->tcb_issuer_chain_size == 0)
     {
         OE_TRACE_INFO("tcb_issuer_chain is NULL.\n");
-<<<<<<< HEAD
-        OE_RAISE(OE_FAILURE);
-    }
-    hostBufferSize += revocationInfo->tcb_issuer_chain_size;
-
-    if (revocationInfo->crl_count != numCrlUrls)
-=======
         OE_RAISE(OE_INVALID_REVOCATION_INFO);
     }
     hostBufferSize += revocationInfo->tcb_issuer_chain_size + 1;
 
     if (revocationInfo->crl_count != args->num_crl_urls)
->>>>>>> add968db
     {
         OE_TRACE_INFO(
             "crl_count mismatch: %d != %d.\n",
             revocationInfo->crl_count,
             numCrlUrls);
-<<<<<<< HEAD
-        OE_RAISE(OE_FAILURE);
-=======
         OE_RAISE(OE_INVALID_REVOCATION_INFO);
->>>>>>> add968db
     }
 
     for (uint32_t i = 0; i < revocationInfo->crl_count; ++i)
@@ -260,48 +172,21 @@
             revocationInfo->crls[i].crl_data_size == 0)
         {
             OE_TRACE_INFO("crl[%d].crl_data is NULL.\n", i);
-<<<<<<< HEAD
-            OE_RAISE(OE_FAILURE);
-        }
-        hostBufferSize += revocationInfo->crls[i].crl_data_size;
-=======
             OE_RAISE(OE_INVALID_REVOCATION_INFO);
         }
         hostBufferSize += revocationInfo->crls[i].crl_data_size + 1;
->>>>>>> add968db
 
         if (revocationInfo->crls[i].crl_issuer_chain == NULL ||
             revocationInfo->crls[i].crl_issuer_chain_size == 0)
         {
             OE_TRACE_INFO("crl[%d].crl_issuer_chain is NULL.\n", i);
-<<<<<<< HEAD
-            OE_RAISE(OE_FAILURE);
-        }
-        hostBufferSize += revocationInfo->crls[i].crl_issuer_chain_size;
-=======
             OE_RAISE(OE_INVALID_REVOCATION_INFO);
         }
         hostBufferSize += revocationInfo->crls[i].crl_issuer_chain_size + 1;
->>>>>>> add968db
     }
 
     OE_TRACE_INFO("sgx_ql_get_revocation_info succeeded.\n");
 
-<<<<<<< HEAD
-    p = (uint8_t*)malloc(hostBufferSize + 1024);
-    if (p == NULL)
-        OE_RAISE(OE_OUT_OF_MEMORY);
-
-    *hostOutBuffer = p;
-
-    if (revocationInfo->tcb_info != NULL)
-    {
-        *tcbInfo = p;
-        *tcbInfoSize = revocationInfo->tcb_info_size;
-        memcpy(*tcbInfo, revocationInfo->tcb_info, *tcbInfoSize);
-        p += *tcbInfoSize;
-        OE_TRACE_INFO("tcb_info_size = %d\n", revocationInfo->tcb_info_size);
-=======
     p = (uint8_t*)calloc(1, hostBufferSize);
     if (p == NULL)
         OE_RAISE(OE_OUT_OF_MEMORY);
@@ -316,20 +201,10 @@
         p += args->tcb_info_size + 1;
         OE_TRACE_INFO("tcb_info_size = %d\n", revocationInfo->tcb_info_size);
         OE_TRACE_INFO("tcb_info json = \n%s\n", *tcbInfo);
->>>>>>> add968db
     }
 
     if (revocationInfo->tcb_issuer_chain != NULL)
     {
-<<<<<<< HEAD
-        *tcbIssuerChain = p;
-        *tcbIssuerChainSize = revocationInfo->tcb_issuer_chain_size;
-        memcpy(
-            *tcbIssuerChain,
-            revocationInfo->tcb_issuer_chain,
-            *tcbIssuerChainSize);
-        p += *tcbIssuerChainSize;
-=======
         args->tcb_issuer_chain = p;
         args->tcb_issuer_chain_size = revocationInfo->tcb_issuer_chain_size;
         memcpy(
@@ -337,7 +212,6 @@
             revocationInfo->tcb_issuer_chain,
             args->tcb_issuer_chain_size);
         p += args->tcb_issuer_chain_size + 1;
->>>>>>> add968db
         OE_TRACE_INFO(
             "tcb_issuer_chain_size = %d\n",
             revocationInfo->tcb_issuer_chain_size);
@@ -347,12 +221,6 @@
     {
         if (revocationInfo->crls[i].crl_data != NULL)
         {
-<<<<<<< HEAD
-            crl[i] = p;
-            crlSize[i] = revocationInfo->crls[i].crl_data_size;
-            memcpy(crl[i], revocationInfo->crls[i].crl_data, crlSize[i]);
-            p += crlSize[i];
-=======
             args->crl[i] = p;
             args->crl_size[i] = revocationInfo->crls[i].crl_data_size;
             memcpy(
@@ -360,7 +228,6 @@
                 revocationInfo->crls[i].crl_data,
                 args->crl_size[i]);
             p += args->crl_size[i] + 1;
->>>>>>> add968db
             OE_TRACE_INFO(
                 "crls[%d].crl_data_size = %d\n",
                 i,
@@ -368,16 +235,6 @@
         }
         if (revocationInfo->crls[i].crl_issuer_chain != NULL)
         {
-<<<<<<< HEAD
-            crlIssuerChain[i] = p;
-            crlIssuerChainSize[i] =
-                revocationInfo->crls[i].crl_issuer_chain_size;
-            memcpy(
-                crlIssuerChain[i],
-                revocationInfo->crls[i].crl_issuer_chain,
-                crlIssuerChainSize[i]);
-            p += crlIssuerChainSize[i];
-=======
             args->crl_issuer_chain[i] = p;
             args->crl_issuer_chain_size[i] =
                 revocationInfo->crls[i].crl_issuer_chain_size;
@@ -386,7 +243,6 @@
                 revocationInfo->crls[i].crl_issuer_chain,
                 args->crl_issuer_chain_size[i]);
             p += args->crl_issuer_chain_size[i] + 1;
->>>>>>> add968db
             OE_TRACE_INFO(
                 "crls[%d].crl_issuer_chain_size = %d\n",
                 i,
@@ -399,11 +255,7 @@
     if (revocationInfo != NULL)
     {
         OE_TRACE_INFO("Freeing revocation info. \n");
-<<<<<<< HEAD
-        g_FreeRevocationInfo(revocationInfo);
-=======
         _free_revocation_info(revocationInfo);
->>>>>>> add968db
         OE_TRACE_INFO("Freed revocation info.\n");
     }
 
