--- conflicted
+++ resolved
@@ -173,13 +173,8 @@
     oe_result_t result = OE_UNEXPECTED;
     uint8_t tag;
 
-<<<<<<< HEAD
     if (_make_tag(field_num, WIRE_TYPE_LENGTH_DELIMITED, &tag) != 0)
-        OE_THROW(OE_FAILURE);
-=======
-    if (_make_tag(field_num, WIRETYPE_LENGTH_DELIMITED, &tag) != 0)
-        OE_RAISE(OE_FAILURE);
->>>>>>> 964f2ffb
+        OE_RAISE(OE_FAILURE);
 
     if (mem_cat(buf, &tag, sizeof(tag)) != 0)
         OE_RAISE(OE_FAILURE);
@@ -200,13 +195,8 @@
 {
     oe_result_t result = OE_UNEXPECTED;
 
-<<<<<<< HEAD
     if (_pack_tag(buf, field_num, WIRE_TYPE_VARINT) != 0)
-        OE_THROW(OE_FAILURE);
-=======
-    if (_pack_tag(buf, field_num, WIRETYPE_VARINT) != 0)
-        OE_RAISE(OE_FAILURE);
->>>>>>> 964f2ffb
+        OE_RAISE(OE_FAILURE);
 
     if (_pack_variant_uint32(buf, value) != 0)
         OE_RAISE(OE_FAILURE);
@@ -230,13 +220,8 @@
     if ((*pos = _unpack_tag(buf, *pos, &tag)) == -1)
         OE_RAISE(OE_FAILURE);
 
-<<<<<<< HEAD
     if (_make_tag(field_num, WIRE_TYPE_VARINT, &tmp_tag) != 0)
-        OE_THROW(OE_FAILURE);
-=======
-    if (_make_tag(field_num, WIRETYPE_VARINT, &tmp_tag) != 0)
-        OE_RAISE(OE_FAILURE);
->>>>>>> 964f2ffb
+        OE_RAISE(OE_FAILURE);
 
     if (tag != tmp_tag)
         OE_RAISE(OE_FAILURE);
@@ -384,13 +369,8 @@
         if ((pos = _unpack_tag(&envelope, pos, &tag)) == (size_t)-1)
             OE_RAISE(OE_FAILURE);
 
-<<<<<<< HEAD
         if (_make_tag(message_type, WIRE_TYPE_LENGTH_DELIMITED, &tmp_tag) != 0)
-            OE_THROW(OE_FAILURE);
-=======
-        if (_make_tag(message_type, WIRETYPE_LENGTH_DELIMITED, &tmp_tag) != 0)
-            OE_RAISE(OE_FAILURE);
->>>>>>> 964f2ffb
+            OE_RAISE(OE_FAILURE);
 
         if (tag != tmp_tag)
             OE_RAISE(OE_FAILURE);
