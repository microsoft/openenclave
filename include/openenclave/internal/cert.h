--- conflicted
+++ resolved
@@ -256,50 +256,6 @@
     oe_cert_t* cert);
 
 /**
-<<<<<<< HEAD
- * Gets the number of certificate extensions.
- *
- * This function gets the number of X.509 certificate extensions, possibly
- * zero.
- *
- * @param cert[in] the certificate.
- * @param count[out] the number of extensions.
- *
- * @return OE_OK success.
- * @return OE_INVALID_PARAMETER a parameter is invalid.
- * @return OE_FAILURE general failure.
- */
-oe_result_t oe_cert_extension_count(const oe_cert_t* cert, size_t* count);
-
-/**
- * Gets information about the X.509 certificate extension with the given index.
- *
- * This function gets information about the X.509 certificate extension with
- * the given index, obtaining the OID, data, and data size of the extension.
- *
- * @param cert[in] the certificate.
- * @param index[in] the index of the extension.
- * @param oid[out] the OID of the extension.
- * @param data[out] the data of the extension.
- * @param size[in,out] the data buffer size (in) or the actual data size (out).
- *
- * @return OE_OK success.
- * @return OE_INVALID_PARAMETER a parameter is invalid.
- * @return OE_OUT_OF_BOUNDS the index parameter is out of bounds.
- * @return OE_BUFFER_TOO_SMALL the data buffer is too small and the **size**
- *         parameter contains the required size.
- * @return OE_FAILURE general failure.
- */
-oe_result_t oe_cert_get_extension(
-    const oe_cert_t* cert,
-    size_t index,
-    oe_oid_string_t* oid,
-    uint8_t* data,
-    size_t* size);
-
-/**
-=======
->>>>>>> c058daf1
  * Gets information about the X.509 certificate extension with the given OID.
  *
  * This function gets information about the X.509 certificate extension with
@@ -324,51 +280,6 @@
     size_t* size);
 
 /**
-<<<<<<< HEAD
- * Gets the subject from the certificate.
- *
- * @param cert[in] the certificate.
- * @param subject[in] the subject. Passing null for this parameter is a way
- *        to determine the required subject size, although the **subject_size**
- *        must point to an integer whose value is zero.
- * @param subject_size[in,out] the size of the subject buffer (in) or the size
- *        of the actual subject including the zero-terminator (out).
- *
- * @return OE_OK success.
- * @return OE_INVALID_PARAMETER a parameter is invalid.
- * @return OE_BUFFER_TOO_SMALL the subject buffer is too small and the
- *         **subject_size** parameter contains the required size.
- * @return OE_FAILURE general failure.
- */
-oe_result_t oe_cert_get_subject(
-    const oe_cert_t* cert,
-    char* subject,
-    size_t* subject_size);
-
-/**
- * Gets the issuer from the certificate.
- *
- * @param cert[in] the certificate.
- * @param issuer[in] the issuer. Passing null for this parameter is a way
- *        to determine the required issuer size, although the **issuer_size**
- *        must point to an integer whose value is zero.
- * @param issuer_size[in,out] the size of the issuer buffer (in) or the size
- *        of the actual issuer including the zero-terminator (out).
- *
- * @return OE_OK success.
- * @return OE_INVALID_PARAMETER a parameter is invalid.
- * @return OE_BUFFER_TOO_SMALL the issuer buffer is too small and the
- *         **issuer_size** parameter contains the required size.
- * @return OE_FAILURE general failure.
- */
-oe_result_t oe_cert_get_issuer(
-    const oe_cert_t* cert,
-    char* issuer,
-    size_t* issuer_size);
-
-/**
-=======
->>>>>>> c058daf1
  * Gets the URLs from the CRL-distribution-points extension.
  *
  * The extension whose OID is "2.5.29.31" contains the CRL distribution points.
