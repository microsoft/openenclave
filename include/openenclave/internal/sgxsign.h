--- conflicted
+++ resolved
@@ -25,13 +25,8 @@
  * @param security_version[in] ISVSVN value for the SGX sigstruct
  * @param pem_data[in] PEM buffer containing the signing key
  * @param pem_size[in] size of the PEM buffer
-<<<<<<< HEAD
- * @param isv_family_id[in] ISVFAMILYID value for the SGX sigstruct
- * @param isv_ext_product_id[in] ISVEXTPRODID value for the SGX sigstruct
-=======
  * @param family_id[in] ISVFAMILYID value for the SGX sigstruct
  * @param ext_product_id[in] ISVEXTPRODID value for the SGX sigstruct
->>>>>>> ff3d54cc
  * @param sigstruct[out] the SGX signature
  *
  * @return OE_OK success
@@ -43,13 +38,8 @@
     uint16_t security_version,
     const uint8_t* pem_data,
     size_t pem_size,
-<<<<<<< HEAD
-    const uint8_t* isv_family_id,
-    const uint8_t* isv_ext_product_id,
-=======
     const uint8_t* family_id,
     const uint8_t* ext_product_id,
->>>>>>> ff3d54cc
     sgx_sigstruct_t* sigstruct);
 
 /**
@@ -67,13 +57,8 @@
  * @param engine_id[in] text name of the engine to use
  * @param engine_load_path[in] file path to the openssl engine to use
  * @param key_id[in] integer handle for the key to use
-<<<<<<< HEAD
- * @param isv_family_id[in] ISVFAMILYID value for the SGX sigstruct
- * @param isv_ext_product_id[in] ISVEXTPRODID value for the SGX sigstruct
-=======
  * @param family_id[in] ISVFAMILYID value for the SGX sigstruct
  * @param ext_product_id[in] ISVEXTPRODID value for the SGX sigstruct
->>>>>>> ff3d54cc
  * @param sigstruct[out] the SGX signature
  *
  * @return OE_OK success
@@ -86,13 +71,8 @@
     const char* engine_id,
     const char* engine_load_path,
     const char* key_id,
-<<<<<<< HEAD
-    const uint8_t* isv_family_id,
-    const uint8_t* isv_ext_product_id,
-=======
     const uint8_t* family_id,
     const uint8_t* ext_product_id,
->>>>>>> ff3d54cc
     sgx_sigstruct_t* sigstruct);
 
 /**
@@ -137,6 +117,8 @@
  * @param cert_pem_size[in] size of the PEM buffer
  * @param digest_signature[in] binary data of the sigstruct digest signature
  * @param digest_signature_size[in] size of the sigstruct digest signature
+ * @param family_id[in] ISVFAMILYID value for the SGX sigstruct
+ * @param ext_product_id[in] ISVEXTPRODID value for the SGX sigstruct
  * @param sigstruct[out] the SGX signature
  *
  * @return OE_OK success
@@ -150,6 +132,8 @@
     size_t cert_pem_size,
     const uint8_t* digest_signature,
     size_t digest_signature_size,
+    const uint8_t* family_id,
+    const uint8_t* ext_product_id,
     sgx_sigstruct_t* sigstruct);
 
 OE_EXTERNC_END
