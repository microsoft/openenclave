// Copyright (c) Microsoft Corporation. All rights reserved.
// Licensed under the MIT License.

#ifndef _OE_BITS_CONTEXT_H
#define _OE_BITS_CONTEXT_H

#ifndef __ASSEMBLER__
<<<<<<< HEAD
#include <openenclave/defs.h>
#include <openenclave/exception.h>
#include <openenclave/types.h>
#include "sgxtypes.h"

OE_CHECK_SIZE(sizeof(OE_CONTEXT), OE_CONTEXT_SIZE);
OE_CHECK_SIZE(OE_OFFSETOF(OE_CONTEXT, flags), OE_CONTEXT_FLAGS);
OE_CHECK_SIZE(OE_OFFSETOF(OE_CONTEXT, rax), OE_CONTEXT_RAX);
OE_CHECK_SIZE(OE_OFFSETOF(OE_CONTEXT, rbx), OE_CONTEXT_RBX);
OE_CHECK_SIZE(OE_OFFSETOF(OE_CONTEXT, rcx), OE_CONTEXT_RCX);
OE_CHECK_SIZE(OE_OFFSETOF(OE_CONTEXT, rdx), OE_CONTEXT_RDX);
OE_CHECK_SIZE(OE_OFFSETOF(OE_CONTEXT, rbp), OE_CONTEXT_RBP);
OE_CHECK_SIZE(OE_OFFSETOF(OE_CONTEXT, rsp), OE_CONTEXT_RSP);
OE_CHECK_SIZE(OE_OFFSETOF(OE_CONTEXT, rdi), OE_CONTEXT_RDI);
OE_CHECK_SIZE(OE_OFFSETOF(OE_CONTEXT, rsi), OE_CONTEXT_RSI);
OE_CHECK_SIZE(OE_OFFSETOF(OE_CONTEXT, r8), OE_CONTEXT_R8);
OE_CHECK_SIZE(OE_OFFSETOF(OE_CONTEXT, r9), OE_CONTEXT_R9);
OE_CHECK_SIZE(OE_OFFSETOF(OE_CONTEXT, r10), OE_CONTEXT_R10);
OE_CHECK_SIZE(OE_OFFSETOF(OE_CONTEXT, r11), OE_CONTEXT_R11);
OE_CHECK_SIZE(OE_OFFSETOF(OE_CONTEXT, r12), OE_CONTEXT_R12);
OE_CHECK_SIZE(OE_OFFSETOF(OE_CONTEXT, r13), OE_CONTEXT_R13);
OE_CHECK_SIZE(OE_OFFSETOF(OE_CONTEXT, r14), OE_CONTEXT_R14);
OE_CHECK_SIZE(OE_OFFSETOF(OE_CONTEXT, r15), OE_CONTEXT_R15);
OE_CHECK_SIZE(OE_OFFSETOF(OE_CONTEXT, rip), OE_CONTEXT_RIP);
OE_CHECK_SIZE(OE_OFFSETOF(OE_CONTEXT, mxcsr), OE_CONTEXT_MXCSR);
OE_CHECK_SIZE(OE_OFFSETOF(OE_CONTEXT, basic_xstate), OE_CONTEXT_FLOAT);

void OE_SnapCurrentContext(OE_CONTEXT* oe_context);
void OE_RestorePartialContext(OE_CONTEXT* oe_context);
void OE_ContinueExecution(OE_CONTEXT* oe_context);

=======
#include <openenclave/bits/defs.h>
#include <openenclave/bits/types.h>
#include "constants_x64.h"

// X87 and SSE data.
typedef struct _oe_basic_xstate
{
    uint8_t blob[512];
} OE_ALIGNED(16) OE_BASIC_XSTATE;

typedef struct _oe_context
{
    // Flags.
    uint64_t flags;

    // Integer registers.
    uint64_t rax;
    uint64_t rbx;
    uint64_t rcx;
    uint64_t rdx;

    uint64_t rbp;
    uint64_t rsp;

    uint64_t rdi;
    uint64_t rsi;

    uint64_t r8;
    uint64_t r9;
    uint64_t r10;
    uint64_t r11;
    uint64_t r12;
    uint64_t r13;
    uint64_t r14;
    uint64_t r15;

    uint64_t rip;

    // Don't need to manipulate the segment registers directly.
    // Ignore them: CS, DS, ES, SS, GS, and FS.

    // SSE control flags.
    uint32_t mxcsr;

    // Basic XState.
    OE_BASIC_XSTATE basic_xstate;

    // Don't need to manipulate other XSTATE (AVX etc.).
} oe_context_t;

OE_CHECK_SIZE(sizeof(oe_context_t), OE_CONTEXT_SIZE);
OE_CHECK_SIZE(OE_OFFSETOF(oe_context_t, flags), OE_CONTEXT_FLAGS);
OE_CHECK_SIZE(OE_OFFSETOF(oe_context_t, rax), OE_CONTEXT_RAX);
OE_CHECK_SIZE(OE_OFFSETOF(oe_context_t, rbx), OE_CONTEXT_RBX);
OE_CHECK_SIZE(OE_OFFSETOF(oe_context_t, rcx), OE_CONTEXT_RCX);
OE_CHECK_SIZE(OE_OFFSETOF(oe_context_t, rdx), OE_CONTEXT_RDX);
OE_CHECK_SIZE(OE_OFFSETOF(oe_context_t, rbp), OE_CONTEXT_RBP);
OE_CHECK_SIZE(OE_OFFSETOF(oe_context_t, rsp), OE_CONTEXT_RSP);
OE_CHECK_SIZE(OE_OFFSETOF(oe_context_t, rdi), OE_CONTEXT_RDI);
OE_CHECK_SIZE(OE_OFFSETOF(oe_context_t, rsi), OE_CONTEXT_RSI);
OE_CHECK_SIZE(OE_OFFSETOF(oe_context_t, r8), OE_CONTEXT_R8);
OE_CHECK_SIZE(OE_OFFSETOF(oe_context_t, r9), OE_CONTEXT_R9);
OE_CHECK_SIZE(OE_OFFSETOF(oe_context_t, r10), OE_CONTEXT_R10);
OE_CHECK_SIZE(OE_OFFSETOF(oe_context_t, r11), OE_CONTEXT_R11);
OE_CHECK_SIZE(OE_OFFSETOF(oe_context_t, r12), OE_CONTEXT_R12);
OE_CHECK_SIZE(OE_OFFSETOF(oe_context_t, r13), OE_CONTEXT_R13);
OE_CHECK_SIZE(OE_OFFSETOF(oe_context_t, r14), OE_CONTEXT_R14);
OE_CHECK_SIZE(OE_OFFSETOF(oe_context_t, r15), OE_CONTEXT_R15);
OE_CHECK_SIZE(OE_OFFSETOF(oe_context_t, rip), OE_CONTEXT_RIP);
OE_CHECK_SIZE(OE_OFFSETOF(oe_context_t, mxcsr), OE_CONTEXT_MXCSR);
OE_CHECK_SIZE(OE_OFFSETOF(oe_context_t, basic_xstate), OE_CONTEXT_FLOAT);

void oe_snap_current_context(oe_context_t* oe_context);
void oe_restore_partial_context(oe_context_t* oe_context);
void oe_continue_execution(oe_context_t* oe_context);

typedef struct _oe_exception_record
{
    // Exception code.
    uint32_t code;

    // Exception flags.
    uint32_t flags;

    // Exception address.
    uint64_t address;

    // Context.
    oe_context_t* context;
} oe_exception_record_t;

typedef uint64_t (*oe_vectored_exception_handler)(
    oe_exception_record_t* exceptionContext);
>>>>>>> 57bda64d
#endif // !__ASSEMBLER__

#endif /* _OE_BITS_CONTEXT_H */<|MERGE_RESOLUTION|>--- conflicted
+++ resolved
@@ -5,88 +5,10 @@
 #define _OE_BITS_CONTEXT_H
 
 #ifndef __ASSEMBLER__
-<<<<<<< HEAD
-#include <openenclave/defs.h>
-#include <openenclave/exception.h>
-#include <openenclave/types.h>
-#include "sgxtypes.h"
-
-OE_CHECK_SIZE(sizeof(OE_CONTEXT), OE_CONTEXT_SIZE);
-OE_CHECK_SIZE(OE_OFFSETOF(OE_CONTEXT, flags), OE_CONTEXT_FLAGS);
-OE_CHECK_SIZE(OE_OFFSETOF(OE_CONTEXT, rax), OE_CONTEXT_RAX);
-OE_CHECK_SIZE(OE_OFFSETOF(OE_CONTEXT, rbx), OE_CONTEXT_RBX);
-OE_CHECK_SIZE(OE_OFFSETOF(OE_CONTEXT, rcx), OE_CONTEXT_RCX);
-OE_CHECK_SIZE(OE_OFFSETOF(OE_CONTEXT, rdx), OE_CONTEXT_RDX);
-OE_CHECK_SIZE(OE_OFFSETOF(OE_CONTEXT, rbp), OE_CONTEXT_RBP);
-OE_CHECK_SIZE(OE_OFFSETOF(OE_CONTEXT, rsp), OE_CONTEXT_RSP);
-OE_CHECK_SIZE(OE_OFFSETOF(OE_CONTEXT, rdi), OE_CONTEXT_RDI);
-OE_CHECK_SIZE(OE_OFFSETOF(OE_CONTEXT, rsi), OE_CONTEXT_RSI);
-OE_CHECK_SIZE(OE_OFFSETOF(OE_CONTEXT, r8), OE_CONTEXT_R8);
-OE_CHECK_SIZE(OE_OFFSETOF(OE_CONTEXT, r9), OE_CONTEXT_R9);
-OE_CHECK_SIZE(OE_OFFSETOF(OE_CONTEXT, r10), OE_CONTEXT_R10);
-OE_CHECK_SIZE(OE_OFFSETOF(OE_CONTEXT, r11), OE_CONTEXT_R11);
-OE_CHECK_SIZE(OE_OFFSETOF(OE_CONTEXT, r12), OE_CONTEXT_R12);
-OE_CHECK_SIZE(OE_OFFSETOF(OE_CONTEXT, r13), OE_CONTEXT_R13);
-OE_CHECK_SIZE(OE_OFFSETOF(OE_CONTEXT, r14), OE_CONTEXT_R14);
-OE_CHECK_SIZE(OE_OFFSETOF(OE_CONTEXT, r15), OE_CONTEXT_R15);
-OE_CHECK_SIZE(OE_OFFSETOF(OE_CONTEXT, rip), OE_CONTEXT_RIP);
-OE_CHECK_SIZE(OE_OFFSETOF(OE_CONTEXT, mxcsr), OE_CONTEXT_MXCSR);
-OE_CHECK_SIZE(OE_OFFSETOF(OE_CONTEXT, basic_xstate), OE_CONTEXT_FLOAT);
-
-void OE_SnapCurrentContext(OE_CONTEXT* oe_context);
-void OE_RestorePartialContext(OE_CONTEXT* oe_context);
-void OE_ContinueExecution(OE_CONTEXT* oe_context);
-
-=======
 #include <openenclave/bits/defs.h>
+#include <openenclave/bits/exception.h>
 #include <openenclave/bits/types.h>
 #include "constants_x64.h"
-
-// X87 and SSE data.
-typedef struct _oe_basic_xstate
-{
-    uint8_t blob[512];
-} OE_ALIGNED(16) OE_BASIC_XSTATE;
-
-typedef struct _oe_context
-{
-    // Flags.
-    uint64_t flags;
-
-    // Integer registers.
-    uint64_t rax;
-    uint64_t rbx;
-    uint64_t rcx;
-    uint64_t rdx;
-
-    uint64_t rbp;
-    uint64_t rsp;
-
-    uint64_t rdi;
-    uint64_t rsi;
-
-    uint64_t r8;
-    uint64_t r9;
-    uint64_t r10;
-    uint64_t r11;
-    uint64_t r12;
-    uint64_t r13;
-    uint64_t r14;
-    uint64_t r15;
-
-    uint64_t rip;
-
-    // Don't need to manipulate the segment registers directly.
-    // Ignore them: CS, DS, ES, SS, GS, and FS.
-
-    // SSE control flags.
-    uint32_t mxcsr;
-
-    // Basic XState.
-    OE_BASIC_XSTATE basic_xstate;
-
-    // Don't need to manipulate other XSTATE (AVX etc.).
-} oe_context_t;
 
 OE_CHECK_SIZE(sizeof(oe_context_t), OE_CONTEXT_SIZE);
 OE_CHECK_SIZE(OE_OFFSETOF(oe_context_t, flags), OE_CONTEXT_FLAGS);
@@ -114,24 +36,6 @@
 void oe_restore_partial_context(oe_context_t* oe_context);
 void oe_continue_execution(oe_context_t* oe_context);
 
-typedef struct _oe_exception_record
-{
-    // Exception code.
-    uint32_t code;
-
-    // Exception flags.
-    uint32_t flags;
-
-    // Exception address.
-    uint64_t address;
-
-    // Context.
-    oe_context_t* context;
-} oe_exception_record_t;
-
-typedef uint64_t (*oe_vectored_exception_handler)(
-    oe_exception_record_t* exceptionContext);
->>>>>>> 57bda64d
 #endif // !__ASSEMBLER__
 
 #endif /* _OE_BITS_CONTEXT_H */