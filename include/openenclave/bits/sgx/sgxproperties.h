--- conflicted
+++ resolved
@@ -31,24 +31,19 @@
 // oe_sgx_enclave_properties_t SGX enclave properties derived type
 #define OE_SGX_FLAGS_DEBUG 0x0000000000000002ULL
 #define OE_SGX_FLAGS_MODE64BIT 0x0000000000000004ULL
-#define OE_SGX_FLAGS_KSS 0x0000000000000080ULL
+#define OE_SGX_FLAGS_KSS 0x0000000000000008ULL
 #define OE_SGX_SIGSTRUCT_SIZE 1808
 
 typedef struct oe_sgx_enclave_config_t
 {
     uint16_t product_id;
     uint16_t security_version;
-<<<<<<< HEAD
-    uint8_t isv_family_id[16];
-    uint8_t isv_ext_product_id[16];
-=======
-    uint8_t family_id[16];
-    uint8_t ext_product_id[16];
->>>>>>> ff3d54cc
 
     /* Padding to make packed and unpacked size the same */
     uint32_t padding;
 
+    uint8_t family_id[16];
+    uint8_t extended_product_id[16];
     /* (OE_SGX_FLAGS_DEBUG | OE_SGX_FLAGS_MODE64BIT | OE_SGX_FLAGS_KSS) */
     uint64_t attributes;
 
@@ -79,12 +74,9 @@
     OE_EXTERNC __attribute__((section(OE_INFO_SECTION_NAME)))
 #define OE_INFO_SECTION_END
 
-#define OE_MAKE_ATTRIBUTES(ALLOW_DEBUG) \
-    (OE_SGX_FLAGS_MODE64BIT | (ALLOW_DEBUG ? OE_SGX_FLAGS_DEBUG : 0))
-
-#define OE_MAKE_ATTRIBUTES_EX(ALLOW_KSS, ALLOW_DEBUG)              \
-    (OE_SGX_FLAGS_MODE64BIT | (ALLOW_KSS ? OE_SGX_FLAGS_KSS : 0) | \
-     (ALLOW_DEBUG ? OE_SGX_FLAGS_DEBUG : 0))
+#define OE_MAKE_ATTRIBUTES(ALLOW_DEBUG, ALLOW_KSS)                     \
+    (OE_SGX_FLAGS_MODE64BIT | (ALLOW_DEBUG ? OE_SGX_FLAGS_DEBUG : 0) | \
+     (ALLOW_KSS ? OE_SGX_FLAGS_KSS : 0))
 
 // This macro initializes and injects an oe_sgx_enclave_properties_t struct
 // into the .oeinfo section.
@@ -113,7 +105,10 @@
 #define OE_SET_ENCLAVE_SGX(                                               \
     PRODUCT_ID,                                                           \
     SECURITY_VERSION,                                                     \
+    EXTENDED_PRODUCT_ID,                                                  \
+    FAMILY_ID,                                                            \
     ALLOW_DEBUG,                                                          \
+    ALLOW_KSS,                                                            \
     HEAP_PAGE_COUNT,                                                      \
     STACK_PAGE_COUNT,                                                     \
     TCS_COUNT)                                                            \
@@ -136,7 +131,9 @@
             .product_id = PRODUCT_ID,                                     \
             .security_version = SECURITY_VERSION,                         \
             .padding = 0,                                                 \
-            .attributes = OE_MAKE_ATTRIBUTES(ALLOW_DEBUG)                 \
+            .family_id = FAMILY_ID,                                       \
+            .extended_product_id = EXTENDED_PRODUCT_ID,                   \
+            .attributes = OE_MAKE_ATTRIBUTES(ALLOW_DEBUG, ALLOW_KSS)      \
         },                                                                \
         .image_info =                                                     \
         {                                                                 \
