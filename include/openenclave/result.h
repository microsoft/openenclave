--- conflicted
+++ resolved
@@ -57,11 +57,8 @@
     OE_DEBUG_DOWNGRADE,
     OE_QUOTE_PARSE_ERROR,
     OE_UNSUPPORTED_QE_CERTIFICATION,
-<<<<<<< HEAD
-=======
     OE_BUSY,
     OE_NOT_OWNER,
->>>>>>> 5077ba55
 } OE_Result;
 
 /**
