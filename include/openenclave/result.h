// Copyright (c) Microsoft Corporation. All rights reserved.
// Licensed under the MIT License.

/**
 * \file result.h
 *
 * This file defines Open Enclave return codes (results).
 *
 */
#ifndef _OE_RESULT_H
#define _OE_RESULT_H

#include "defs.h"

OE_EXTERNC_BEGIN

/**
 * Result codes.
 */
typedef enum _OE_Result {
    OE_OK,
    OE_FAILURE,
    OE_BUFFER_TOO_SMALL,
    OE_INVALID_PARAMETER,
    OE_OUT_OF_MEMORY,
    OE_OUT_OF_STACK,
    OE_OUT_OF_THREADS,
    OE_ECALL_FAILED,
    OE_OCALL_FAILED,
    OE_UNEXPECTED,
    OE_VERIFY_FAILED,
    OE_NOT_FOUND,
    OE_INTEGER_OVERFLOW,
    OE_WRONG_TYPE,
    OE_UNIMPLEMENTED,
    OE_OUT_OF_BOUNDS,
    OE_OVERLAPPED_COPY,
    OE_UNKNOWN_FUNCTION,
    OE_FAILED_OPT_CONSTRAINT,
    OE_DYNAMIC_LOAD_FAILED,
    OE_DYNAMIC_SYMBOL_LOOKUP_FAILED,
    OE_BUFFER_OVERRUN,
    OE_BAD_MAGIC,
    OE_IOCTL_FAILED,
    OE_UNSUPPORTED,
    OE_UNKNOWN_OPTION,
    OE_READ_FAILED,
    OE_OUT_OF_RANGE,
    OE_ALREADY_IN_USE,
    OE_SERVICE_UNAVAILABLE,
    OE_ENCLAVE_ABORTING,
    OE_ENCLAVE_ABORTED,
    OE_PLATFORM_ERROR,
    OE_INVALID_CPUSVN,
    OE_INVALID_ISVSVN,
    OE_INVALID_KEYNAME,
    OE_DEBUG_DOWNGRADE,
<<<<<<< HEAD
    OE_QUOTE_PARSE_ERROR,
    OE_UNSUPPORTED_QE_CERTIFICATION,
=======
    OE_BUSY,
    OE_NOT_OWNER,
>>>>>>> f697d75b
} OE_Result;

/**
 * Retrieves a string for a result code.
 *
 * This function retrieves a string description for the given **result**
 * parameter.
 *
 * @param result Retrieve string description for this result code.
 *
 * @returns Returns a pointer to a static string description.
 *
 */
const char* OE_ResultStr(OE_Result result);

OE_EXTERNC_END

#endif /* _OE_RESULT_H */<|MERGE_RESOLUTION|>--- conflicted
+++ resolved
@@ -55,13 +55,10 @@
     OE_INVALID_ISVSVN,
     OE_INVALID_KEYNAME,
     OE_DEBUG_DOWNGRADE,
-<<<<<<< HEAD
     OE_QUOTE_PARSE_ERROR,
     OE_UNSUPPORTED_QE_CERTIFICATION,
-=======
     OE_BUSY,
     OE_NOT_OWNER,
->>>>>>> f697d75b
 } OE_Result;
 
 /**
