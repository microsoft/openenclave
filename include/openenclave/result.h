// Copyright (c) Microsoft Corporation. All rights reserved.
// Licensed under the MIT License.

/**
 * \file result.h
 *
 * This file defines OpenEnclave return codes (results).
 *
 */
#ifndef _OE_RESULT_H
#define _OE_RESULT_H

#include "defs.h"

OE_EXTERNC_BEGIN

/**
 * Result codes.
 */
typedef enum _OE_Result {
    OE_OK,
    OE_FAILURE,
    OE_BUFFER_TOO_SMALL,
    OE_INVALID_PARAMETER,
    OE_OUT_OF_MEMORY,
    OE_OUT_OF_STACK,
    OE_OUT_OF_THREADS,
    OE_ECALL_FAILED,
    OE_OCALL_FAILED,
    OE_UNEXPECTED,
    OE_VERIFY_FAILED,
    OE_NOT_FOUND,
    OE_INTEGER_OVERFLOW,
    OE_WRONG_TYPE,
    OE_UNIMPLEMENTED,
    OE_OUT_OF_BOUNDS,
    OE_OVERLAPPED_COPY,
    OE_UNKNOWN_FUNCTION,
    OE_FAILED_OPT_CONSTRAINT,
    OE_DYNAMIC_LOAD_FAILED,
    OE_DYNAMIC_SYMBOL_LOOKUP_FAILED,
    OE_BUFFER_OVERRUN,
    OE_BAD_MAGIC,
    OE_IOCTL_FAILED,
    OE_UNSUPPORTED,
    OE_UNKNOWN_OPTION,
    OE_READ_FAILED,
    OE_OUT_OF_RANGE,
    OE_ALREADY_IN_USE,
    OE_SERVICE_UNAVAILABLE,
    OE_ENCLAVE_ABORTING,
    OE_ENCLAVE_ABORTED,
<<<<<<< HEAD
    OE_PLATFORM_ERROR,
=======
    OE_DEBUG_DOWNGRADE,
>>>>>>> 48fc748d
} OE_Result;

/**
 * Retrieves a string for a result code.
 *
 * This function retrieves a string description for the given **result**
 * parameter.
 *
 * @param result Retrieve string description for this result code.
 *
 * @returns Returns a pointer to a static string description.
 *
 */
const char* OE_ResultStr(OE_Result result);

OE_EXTERNC_END

#endif /* _OE_RESULT_H */<|MERGE_RESOLUTION|>--- conflicted
+++ resolved
@@ -50,11 +50,8 @@
     OE_SERVICE_UNAVAILABLE,
     OE_ENCLAVE_ABORTING,
     OE_ENCLAVE_ABORTED,
-<<<<<<< HEAD
     OE_PLATFORM_ERROR,
-=======
     OE_DEBUG_DOWNGRADE,
->>>>>>> 48fc748d
 } OE_Result;
 
 /**
