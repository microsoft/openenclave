// Copyright (c) Microsoft Corporation. All rights reserved.
// Licensed under the MIT License.

/**
 * @file enclave.h
 *
 * This file defines the programming interface for developing enclaves.
 *
 */
#ifndef _OE_ENCLAVE_H
#define _OE_ENCLAVE_H

#ifdef _OE_HOST_H
#error "enclave.h and host.h must not be included in the same compilation unit."
#endif
#ifndef OE_USE_OPTEE
# if defined(_ARM_) || defined(OE_SIMULATE_OPTEE)
#  define OE_USE_OPTEE
# else
#  define OE_USE_SGX
# endif
#endif

#include <oeenclave.h>

#include <stdbool.h>
#include "bits/defs.h"
#include "bits/exception.h"
#include "bits/properties.h"
#include "bits/report.h"
#include "bits/result.h"
#include "bits/socket.h"
#include "bits/types.h"

/**
 * @cond IGNORE
 */
OE_EXTERNC_BEGIN

/**
 * @endcond
 */

/**
 * Register a new vectored exception handler.
 *
 * Call this function to add a new vectored exception handler. If successful,
 * the registered handler will be called when an exception happens inside the
 * enclave.
 *
 * @param is_first_handler The parameter indicates that the input handler should
 * be the first exception handler to be called. If it is false, the input
 * handler will be appended to the end of exception handler chain, otherwise
 * it will be added as the first handler in the exception handler chain.
 * @param vectored_handler The input vectored exception handler to register. It
 * must be a function defined in the enclave. The same handler can only be
 * registered once; a 2nd registration will fail. If the function succeeds, the
 * handler may be removed later by passing it to
 * oe_remove_vectored_exception_handler().
 *
 * @returns OE_OK successful
 * @returns OE_INVALID_PARAMETER a parameter is invalid
 * @returns OE_FAILURE failed to add handler
 */
oe_result_t oe_add_vectored_exception_handler(
    bool is_first_handler,
    oe_vectored_exception_handler_t vectored_handler);

/**
 * Remove an existing vectored exception handler.
 *
 * @param vectored_handler The pointer to a registered exception handler returned
 * from a successful oe_add_vectored_exception_handler() call.
 *
 * @returns OE_OK success
 * @returns OE_INVALID_PARAMETER a parameter is invalid
 * @returns OE_FAILURE failed to remove handler
 */
oe_result_t oe_remove_vectored_exception_handler(
    oe_vectored_exception_handler_t vectored_handler);

/**
 * Perform a high-level enclave function call (OCALL).
 *
 * Call the host function whose name is given by the **func** parameter.
 * The host must define a corresponding function with the following
 * prototype.
 *
 *     OE_OCALL void (*)(void* args);
 *
 * The meaning of the **args** parameter is defined by the implementer of the
 * function and may be null.
 *
 * Note that the return value of this function only indicates the success of
 * the call and not of the underlying function. The OCALL implementation must
 * define its own error reporting scheme based on **args**.
 *
 * While handling the OCALL, the host is not allowed to make an ECALL back into
 * the enclave. A re-entrant ECALL will fail and return OE_REENTRANT_ECALL.
 *
 * @deprecated This function has been deprecated. Use oeedger8r to generate
 * code that will call oe_call_host_function() instead.
 *
 * @param func The name of the enclave function that will be called.
 * @param args The arguments to be passed to the enclave function.
 *
 * @returns This function return **OE_OK** on success.
 *
 */
OE_DEPRECATED(oe_result_t oe_call_host(const char* func, void* args),
              "This function is deprecated. Use oeedger8r to generate code that will call oe_call_host_function() instead.");

/**
 * Perform a high-level host function call (OCALL).
 *
 * Call the host function whose address is given by the **func** parameter,
 * which is the address of a function defined in the host with the following
 * prototoype.
 *
 *     OE_OCALL void (*)(void* args);
 *
 * The meaning of the **args** parameter is defined by the implementer of the
 * function and may be null.
 *
 * Note that the return value of this function only indicates the success of
 * the call and not of the underlying function. The OCALL implementation must
 * define its own error reporting scheme based on **args**.
 *
 * @deprecated This function is deprecated. Use oeedger8r to generate code that
 * will call oe_call_host_function() instead.
 *
 * @param func The address of the host function that will be called.
 * @param args The arguments to be passed to the host function.
 *
 * @return OE_OK the call was successful.
 * @return OE_INVALID_PARAMETER a parameter is invalid.
 * @return OE_FAILURE the call failed.
 */
OE_DEPRECATED(oe_result_t oe_call_host_by_address(
    void (*func)(void*, oe_enclave_t*),
    void* args),
    "This function is deprecated. Use oeedger8r to generate code that will call oe_call_host_function() instead.");

/**
 * Check whether the given buffer is strictly within the enclave.
 *
 * Check whether the buffer given by the **ptr** and **size** parameters is
 * strictly within the enclave's memory. If so, return true. If any
 * portion of the buffer lies outside the enclave's memory, return false.
 *
 * @param ptr The pointer pointer to buffer.
 * @param size The size of buffer
 *
 * @retval true The buffer is strictly within the enclave.
 * @retval false At least some part of the buffer is outside the enclave, or
 * the arguments are invalid. For example, if **ptr** is null or **size**
 * causes arithmetic operations to wrap.
 *
 */
bool oe_is_within_enclave(const void* ptr, size_t size);

/**
 * Check whether the given buffer is strictly outside the enclave.
 *
 * Check whether the buffer given by the **ptr** and **size** parameters is
 * strictly outside the enclave's memory. If so, return true. If any
 * portion of the buffer lies within the enclave's memory, return false.
 *
 * @param ptr The pointer to buffer.
 * @param size The size of buffer.
 *
 * @retval true The buffer is strictly outside the enclave.
 * @retval false At least some part of the buffer is inside the enclave, or
 * the arguments are invalid. For example, if **ptr** is null or **size**
 * causes arithmetic operations to wrap.
 *
 */
bool oe_is_outside_enclave(const void* ptr, size_t size);

/**
 * Allocate bytes from the host's heap.
 *
 * This function allocates **size** bytes from the host's heap and returns the
 * address of the allocated memory. The implementation performs an OCALL to
 * the host, which calls malloc(). To free the memory, it must be passed to
 * oe_host_free().
 *
 * @param size The number of bytes to be allocated.
 *
 * @returns The allocated memory or NULL if unable to allocate the memory.
 *
 */
void* oe_host_malloc(size_t size);

/**
 * Reallocate bytes from the host's heap.
 *
 * This function changes the size of the memory block pointed to by **ptr**
 * on the host's heap to **size** bytes. The memory block may be moved to a
 * new location, which is returned by this function. The implementation
 * performs an OCALL to the host, which calls realloc(). To free the memory,
 * it must be passed to oe_host_free().
 *
 * @param ptr The memory block to change the size of. If NULL, this method
 * allocates **size** bytes as if oe_host_malloc was invoked. If not NULL,
 * it should be a pointer returned by a previous call to oe_host_calloc,
 * oe_host_malloc or oe_host_realloc.
 * @param size The number of bytes to be allocated. If 0, this method
 * deallocates the memory at **ptr**. If the new size is larger, the value
 * of the memory in the new allocated range is indeterminate.
 *
 * @returns The pointer to the reallocated memory or NULL if **ptr** was
 * freed by setting **size** to 0. This method also returns NULL if it was
 * unable to reallocate the memory, in which case the original **ptr**
 * remains valid and its contents are unchanged.
 *
 */
void* oe_host_realloc(void* ptr, size_t size);

/**
 * Allocate zero-filled bytes from the host's heap.
 *
 * This function allocates **size** bytes from the host's heap and fills it
 * with zero character. It returns the address of the allocated memory. The
 * implementation performs an OCALL to the host, which calls calloc().
 * To free the memory, it must be passed to oe_host_free().
 *
 * @param nmemb The number of elements to be allocated and zero-filled.
 * @param size The size of each element.
 *
 * @returns The allocated memory or NULL if unable to allocate the memory.
 *
 */
void* oe_host_calloc(size_t nmemb, size_t size);

/**
 * Release allocated memory.
 *
 * This function releases memory allocated with oe_host_malloc() or
 * oe_host_calloc() by performing an OCALL where the host calls free().
 *
 * @param ptr Pointer to memory to be released or null.
 *
 */
void oe_host_free(void* ptr);

/**
 * Make a heap copy of a string.
 *
 * This function allocates memory on the host's heap, copies no more than
 * *n* bytes from the **str** parameter to that memory, and returns a pointer
 * to the newly allocated memory.
 *
 * @param str The string to be copied.
 * @param n The number of characters to be copied.
 *
 * @returns A pointer to the newly allocated string or NULL if unable to
 * allocate the storage.
 */
char* oe_host_strndup(const char* str, size_t n);

/**
 * Abort execution of the enclave.
 *
 * Mark the enclave as aborting. This blocks future enclave entry calls. The
 * enclave continues to execute until all threads exit the enclave.
 */
void oe_abort(void);

/**
 * Called whenever an assertion fails.
 *
 * This internal function is called when the expression of the oe_assert()
 * macro evaluates to zero. For example:
 *
 *     oe_assert(x > y);
 *
 * If the expression evaluates to zero, this function is called with the
 * string representation of the expression as well as the file, the line, and
 * the function name where the macro was expanded.
 *
 * The __oe_assert_fail() function performs a host call to print a message
 * and then calls oe_abort().
 *
 * @param expr The argument of the oe_assert() macro.
 * @param file The name of the file where oe_assert() was invoked.
 * @param line The line number where oe_assert() was invoked.
 * @param func The name of the function that invoked oe_assert().
 *
 */
void __oe_assert_fail(
    const char* expr,
    const char* file,
    int line,
    const char* func);

/**
 * Evaluates assertion.
 */
#ifndef NDEBUG
#define oe_assert(EXPR)                                                \
    do                                                                 \
    {                                                                  \
        if (!(EXPR))                                                   \
            __oe_assert_fail(#EXPR, __FILE__, __LINE__, __FUNCTION__); \
    } while (0)
#else
#define oe_assert(EXPR)
#endif

#if (OE_API_VERSION < 2)
<<<<<<< HEAD
#define oe_get_report             oe_get_report_v1
#define oe_get_target_info        oe_get_target_info_v1
#define oe_get_seal_key_by_policy oe_get_seal_key_by_policy_v1
#define oe_get_seal_key           oe_get_seal_key_v1
#else
#define oe_get_report             oe_get_report_v2
#define oe_get_target_info        oe_get_target_info_v2
#define oe_get_seal_key_by_policy oe_get_seal_key_by_policy_v2
#define oe_get_seal_key           oe_get_seal_key_v2
=======
#define oe_get_report oe_get_report_v1
#else
#define oe_get_report oe_get_report_v2
>>>>>>> ed9759eb
#endif

/**
 * Get a report signed by the enclave platform for use in attestation.
 *
 * This function creates a report to be used in local or remote attestation. The
 * report shall contain the data given by the **report_data** parameter.
 *
 * If the *report_buffer* is NULL or *report_size* parameter is too small,
 * this function returns OE_BUFFER_TOO_SMALL.
 *
 * @deprecated This function is deprecated. Use oe_get_report_v2() instead.
 *
 * @param flags Specifying default value (0) generates a report for local
 * attestation. Specifying OE_REPORT_FLAGS_REMOTE_ATTESTATION generates a
 * report for remote attestation.
 * @param report_data The report data that will be included in the report.
 * @param report_data_size The size of the **report_data** in bytes.
 * @param opt_params Optional additional parameters needed for the current
 * enclave type. For SGX, this can be sgx_target_info_t for local attestation.
 * @param opt_params_size The size of the **opt_params** buffer.
 * @param report_buffer The buffer to where the resulting report will be copied.
 * @param report_buffer_size The size of the **report** buffer. This is set to
 * the
 * required size of the report buffer on return.
 *
 * @retval OE_OK The report was successfully created.
 * @retval OE_INVALID_PARAMETER At least one parameter is invalid.
 * @retval OE_BUFFER_TOO_SMALL The **report_buffer** buffer is NULL or too
 * small.
 * @retval OE_OUT_OF_MEMORY Failed to allocate memory.
 *
 */
<<<<<<< HEAD
OE_DEPRECATED(oe_result_t oe_get_report_v1(
=======
oe_result_t oe_get_report_v1(
>>>>>>> ed9759eb
    uint32_t flags,
    const uint8_t* report_data,
    size_t report_data_size,
    const void* opt_params,
    size_t opt_params_size,
    uint8_t* report_buffer,
    size_t* report_buffer_size),
    "This function is deprecated. Use oe_get_report_v2() instead.");

/**
 * Get a report signed by the enclave platform for use in attestation.
 *
 * This function creates a report to be used in local or remote attestation. The
 * report shall contain the data given by the **report_data** parameter.
 *
 * @param[in] flags Specifying default value (0) generates a report for local
 * attestation. Specifying OE_REPORT_FLAGS_REMOTE_ATTESTATION generates a
 * report for remote attestation.
 * @param[in] report_data The report data that will be included in the report.
 * @param[in] report_data_size The size of the **report_data** in bytes.
 * @param[in] opt_params Optional additional parameters needed for the current
 * enclave type. For SGX, this can be sgx_target_info_t for local attestation.
 * @param[in] opt_params_size The size of the **opt_params** buffer.
 * @param[out] report_buffer This points to the resulting report upon success.
 * @param[out] report_buffer_size This is set to the
 * size of the report buffer on success.
 *
 * @retval OE_OK The report was successfully created.
 * @retval OE_INVALID_PARAMETER At least one parameter is invalid.
 * @retval OE_OUT_OF_MEMORY Failed to allocate memory.
 *
 */
oe_result_t oe_get_report_v2(
    uint32_t flags,
    const uint8_t* report_data,
    size_t report_data_size,
    const void* opt_params,
    size_t opt_params_size,
    uint8_t** report_buffer,
    size_t* report_buffer_size);

/**
<<<<<<< HEAD
=======
 * Get a report signed by the enclave platform for use in attestation.
 *
 * This function creates a report to be used in local or remote attestation. The
 * report shall contain the data given by the **report_data** parameter.
 *
 * @param[in] flags Specifying default value (0) generates a report for local
 * attestation. Specifying OE_REPORT_FLAGS_REMOTE_ATTESTATION generates a
 * report for remote attestation.
 * @param[in] report_data The report data that will be included in the report.
 * @param[in] report_data_size The size of the **report_data** in bytes.
 * @param[in] opt_params Optional additional parameters needed for the current
 * enclave type. For SGX, this can be sgx_target_info_t for local attestation.
 * @param[in] opt_params_size The size of the **opt_params** buffer.
 * @param[out] report_buffer This points to the resulting report upon success.
 * @param[out] report_buffer_size This is set to the
 * size of the report buffer on success.
 *
 * @retval OE_OK The report was successfully created.
 * @retval OE_INVALID_PARAMETER At least one parameter is invalid.
 * @retval OE_OUT_OF_MEMORY Failed to allocate memory.
 *
 */
oe_result_t oe_get_report_v2(
    uint32_t flags,
    const uint8_t* report_data,
    size_t report_data_size,
    const void* opt_params,
    size_t opt_params_size,
    uint8_t** report_buffer,
    size_t* report_buffer_size);

/**
>>>>>>> ed9759eb
 * Frees a report buffer obtained from oe_get_report.
 *
 * @param[in] report_buffer The report buffer to free.
 */
void oe_free_report(uint8_t* report_buffer);

<<<<<<< HEAD
=======
#if (OE_API_VERSION < 2)
#define oe_get_target_info oe_get_target_info_v1
#else
#define oe_get_target_info oe_get_target_info_v2
#endif

>>>>>>> ed9759eb
/**
 * Extracts additional platform specific data from the report and writes
 * it to *target_info_buffer*. After calling this function, the
 * *target_info_buffer* can used for the *opt_params* field in *oe_get_report*.
 *
 * For example, on SGX, the *target_info_buffer* can be used as a
 * sgx_target_info_t for local attestation.
 *
 * If the *target_info_buffer* is NULL or the *target_info_size* parameter is
 * too small, this function returns OE_BUFFER_TOO_SMALL.
 *
 * @deprecated This function is deprecated. Use oe_get_target_info_v2() instead.
 *
 * @param report The report returned by **oe_get_report**.
 * @param report_size The size of **report** in bytes.
 * @param target_info_buffer The buffer to where the platform specific data
 * will be placed.
 * @param target_info_size The size of **target_info_buffer**. This is set to
 * the required size of **target_info_buffer** on return.
 *
 * @retval OE_OK The platform specific data was successfully extracted.
 * @retval OE_INVALID_PARAMETER At least one parameter is invalid.
 * @retval OE_BUFFER_TOO_SMALL **target_info_buffer** is NULL or too small.
 *
 */
<<<<<<< HEAD
OE_DEPRECATED(oe_result_t oe_get_target_info_v1(
=======
oe_result_t oe_get_target_info_v1(
>>>>>>> ed9759eb
    const uint8_t* report,
    size_t report_size,
    void* target_info_buffer,
    size_t* target_info_size),
    "This function is deprecated. Use oe_get_target_info_v2() instead.");

/**
 * Extracts additional platform specific data from the report and writes
 * it to *target_info_buffer*. After calling this function, the
 * *target_info_buffer* can used for the *opt_params* field in *oe_get_report*.
 *
 * For example, on SGX, the *target_info_buffer* can be used as a
 * sgx_target_info_t for local attestation.
 *
 * @param[in] report The report returned by **oe_get_report**.
 * @param[in] report_size The size of **report** in bytes.
 * @param[out] target_info_buffer This points to the platform specific data
 * upon success.
 * @param[out] target_info_size This is set to
 * the size of **target_info_buffer** on success.
 *
 * @retval OE_OK The platform specific data was successfully extracted.
 * @retval OE_INVALID_PARAMETER At least one parameter is invalid.
 * @retval OE_OUT_OF_MEMORY Failed to allocate memory.
 *
 */
oe_result_t oe_get_target_info_v2(
    const uint8_t* report,
    size_t report_size,
    void** target_info_buffer,
    size_t* target_info_size);

/**
<<<<<<< HEAD
=======
 * Extracts additional platform specific data from the report and writes
 * it to *target_info_buffer*. After calling this function, the
 * *target_info_buffer* can used for the *opt_params* field in *oe_get_report*.
 *
 * For example, on SGX, the *target_info_buffer* can be used as a
 * sgx_target_info_t for local attestation.
 *
 * @param[in] report The report returned by **oe_get_report**.
 * @param[in] report_size The size of **report** in bytes.
 * @param[out] target_info_buffer This points to the platform specific data
 * upon success.
 * @param[out] target_info_size This is set to
 * the size of **target_info_buffer** on success.
 *
 * @retval OE_OK The platform specific data was successfully extracted.
 * @retval OE_INVALID_PARAMETER At least one parameter is invalid.
 * @retval OE_OUT_OF_MEMORY Failed to allocate memory.
 *
 */
oe_result_t oe_get_target_info_v2(
    const uint8_t* report,
    size_t report_size,
    void** target_info_buffer,
    size_t* target_info_size);

/**
>>>>>>> ed9759eb
 * Frees target info obtained from oe_get_target_info.
 *
 * @param[in] target_info The platform specific data to free.
 *
 */
void oe_free_target_info(void* target_info);

/**
 * Parse an enclave report into a standard format for reading.
 *
 * @param report The buffer containing the report to parse.
 * @param report_size The size of the **report** buffer.
 * @param parsed_report The **oe_report_t** structure to populate with the
 * report
 * properties in a standard format. The *parsed_report* holds pointers to fields
 * within the supplied *report* and must not be used beyond the lifetime of the
 * *report*.
 *
 * @retval OE_OK The report was successfully created.
 * @retval OE_INVALID_PARAMETER At least one parameter is invalid.
 *
 */
oe_result_t oe_parse_report(
    const uint8_t* report,
    size_t report_size,
    oe_report_t* parsed_report);

/**
 * Verify the integrity of the report and its signature.
 *
 * This function verifies that the report signature is valid. If the report is
 * local, it verifies that it is correctly signed by the enclave
 * platform. If the report is remote, it verifies that the signing authority is
 * rooted to a trusted authority such as the enclave platform manufacturer.
 *
 * @param report The buffer containing the report to verify.
 * @param report_size The size of the **report** buffer.
 * @param parsed_report Optional **oe_report_t** structure to populate with the
 * report properties in a standard format.
 *
 * @retval OE_OK The report was successfully created.
 * @retval OE_INVALID_PARAMETER At least one parameter is invalid.
 *
 */
oe_result_t oe_verify_report(
    const uint8_t* report,
    size_t report_size,
    oe_report_t* parsed_report);

/**
 * Get a symmetric encryption key derived from the specified policy and coupled
 * to the enclave platform.
 *
 * @deprecated This function is deprecated. Use oe_get_seal_key_by_policy_v2() instead.
 *
 * @param seal_policy The policy for the identity properties used to derive the
 * seal key.
 * @param key_buffer The buffer to write the resulting seal key to.
 * @param key_buffer_size The size of the **key_buffer** buffer. If this is too
 * small, this function sets it to the required size and returns
 * OE_BUFFER_TOO_SMALL. When this function success, the number of bytes written
 * to key_buffer is set to it.
 * @param key_info Optional buffer for the enclave-specific key information which
 * can be used to retrieve the same key later, on a newer security version.
 * @param key_info_size The size of the **key_info** buffer. If this is too
 small,
 * this function sets it to the required size and returns OE_BUFFER_TOO_SMALL.
 * When this function success, the number of bytes written to key_info is set to
 * it.
 *
 * @retval OE_OK The seal key was successfully requested.
 * @retval OE_INVALID_PARAMETER At least one parameter is invalid.
 * @retval OE_BUFFER_TOO_SMALL The **key_buffer** or **key_info** buffer is too
 * small.
 * @retval OE_UNEXPECTED An unexpected error happened.
 */
<<<<<<< HEAD
OE_DEPRECATED(oe_result_t oe_get_seal_key_by_policy_v1(
=======
typedef enum _oe_seal_policy {
    /**
     * Key is derived from a measurement of the enclave. Under this policy,
     * the sealed secret can only be unsealed by an instance of the exact
     * enclave code that sealed it.
     */
    OE_SEAL_POLICY_UNIQUE = 1,
    /**
     * Key is derived from the signer of the enclave. Under this policy,
     * the sealed secret can be unsealed by any enclave signed by the same
     * signer as that of the sealing enclave.
     */
    OE_SEAL_POLICY_PRODUCT = 2,
    /**
     * Unused.
     */
    _OE_SEAL_POLICY_MAX = OE_ENUM_MAX,
} oe_seal_policy_t;
/**< typedef enum _oe_seal_policy oe_seal_policy_t*/

#if (OE_API_VERSION < 2)
#define oe_get_seal_key_by_policy oe_get_seal_key_by_policy_v1
#else
#define oe_get_seal_key_by_policy oe_get_seal_key_by_policy_v2
#endif

/**
 * Get a symmetric encryption key derived from the specified policy and coupled
 * to the enclave platform.
 *
 * @deprecated This function is deprecated. Use oe_get_seal_key_by_policy_v2()
 instead.
 *
 * @param seal_policy The policy for the identity properties used to derive the
 * seal key.
 * @param key_buffer The buffer to write the resulting seal key to.
 * @param key_buffer_size The size of the **key_buffer** buffer. If this is too
 * small, this function sets it to the required size and returns
 * OE_BUFFER_TOO_SMALL. When this function success, the number of bytes written
 * to key_buffer is set to it.
 * @param key_info Optional buffer for the enclave-specific key information
 which
 * can be used to retrieve the same key later, on a newer security version.
 * @param key_info_size The size of the **key_info** buffer. If this is too
 small,
 * this function sets it to the required size and returns OE_BUFFER_TOO_SMALL.
 * When this function success, the number of bytes written to key_info is set to
 * it.
 *
 * @retval OE_OK The seal key was successfully requested.
 * @retval OE_INVALID_PARAMETER At least one parameter is invalid.
 * @retval OE_BUFFER_TOO_SMALL The **key_buffer** or **key_info** buffer is too
 * small.
 * @retval OE_UNEXPECTED An unexpected error happened.
 */
oe_result_t oe_get_seal_key_by_policy_v1(
>>>>>>> ed9759eb
    oe_seal_policy_t seal_policy,
    uint8_t* key_buffer,
    size_t* key_buffer_size,
    uint8_t* key_info,
    size_t* key_info_size),
    "This function is deprecated. Use oe_get_seal_key_by_policy_v2() instead");

/**
 * Get a symmetric encryption key derived from the specified policy and coupled
 * to the enclave platform.
 *
 * @param[in] seal_policy The policy for the identity properties used to derive the
 * seal key.
 * @param[out] key_buffer This contains the resulting seal key upon success.
 * @param[out] key_buffer_size This contains the size of the **key_buffer** buffer upon success. 
 * @param[out] key_info If non-NULL, then on success this points to the enclave-specific key information which
 * can be used to retrieve the same key later, on a newer security version.
 * @param[out] key_info_size On success, this is the size of the **key_info** buffer.
 *
 * @retval OE_OK The seal key was successfully requested.
 * @retval OE_INVALID_PARAMETER At least one parameter is invalid.
 * @retval OE_UNEXPECTED An unexpected error happened.
 * @retval OE_OUT_OF_MEMORY Failed to allocate memory.
 */
oe_result_t oe_get_seal_key_by_policy_v2(
    oe_seal_policy_t seal_policy,
    uint8_t** key_buffer,
    size_t* key_buffer_size,
    uint8_t** key_info,
    size_t* key_info_size);

/**
<<<<<<< HEAD
=======
 * Get a symmetric encryption key derived from the specified policy and coupled
 * to the enclave platform.
 *
 * @param[in] seal_policy The policy for the identity properties used to derive
 * the
 * seal key.
 * @param[out] key_buffer This contains the resulting seal key upon success.
 * Freed by calling oe_free_key().
 * @param[out] key_buffer_size This contains the size of the **key_buffer**
 * buffer upon success.
 * @param[out] key_info If non-NULL, then on success this points to the
 * enclave-specific key information which
 * can be used to retrieve the same key later, on a newer security version.
 * Freed by calling oe_free_key().
 * @param[out] key_info_size On success, this is the size of the **key_info**
 * buffer.
 *
 * @retval OE_OK The seal key was successfully requested.
 * @retval OE_INVALID_PARAMETER At least one parameter is invalid.
 * @retval OE_UNEXPECTED An unexpected error happened.
 * @retval OE_OUT_OF_MEMORY Failed to allocate memory.
 */
oe_result_t oe_get_seal_key_by_policy_v2(
    oe_seal_policy_t seal_policy,
    uint8_t** key_buffer,
    size_t* key_buffer_size,
    uint8_t** key_info,
    size_t* key_info_size);

#if (OE_API_VERSION < 2)
#define oe_get_seal_key oe_get_seal_key_v1
#else
#define oe_get_seal_key oe_get_seal_key_v2
#endif

/**
>>>>>>> ed9759eb
 * Get a symmetric encryption key from the enclave platform using existing key
 * information.
 *
 * @deprecated This function is deprecated. Use oe_get_seal_key_v2() instead.
 *
 * @param key_info The enclave-specific key information to derive the seal key
 * with.
 * @param key_info_size The size of the **key_info** buffer.
 * @param key_buffer The buffer to write the resulting seal key to. It will not
 * be changed if this function fails.
 * @param key_buffer_size The size of the **key_buffer** buffer. If this is too
 * small, this function sets it to the required size and returns
 * OE_BUFFER_TOO_SMALL. When this function success, the number of bytes written
 * to key_buffer is set to it.
 *
 * @retval OE_OK The seal key was successfully requested.
 * @retval OE_INVALID_PARAMETER At least one parameter is invalid.
 * @retval OE_BUFFER_TOO_SMALL The **key_buffer** buffer is too small.
 * @retval OE_INVALID_CPUSVN **key_info** contains an invalid CPUSVN.
 * @retval OE_INVALID_ISVSVN **key_info** contains an invalid ISVSVN.
 * @retval OE_INVALID_KEYNAME **key_info** contains an invalid KEYNAME.
 */
<<<<<<< HEAD
OE_DEPRECATED(oe_result_t oe_get_seal_key_v1(
=======
oe_result_t oe_get_seal_key_v1(
>>>>>>> ed9759eb
    const uint8_t* key_info,
    size_t key_info_size,
    uint8_t* key_buffer,
    size_t* key_buffer_size),
    "This function is deprecated. Use oe_get_seal_key_v2() instead.");

/**
 * Get a symmetric encryption key from the enclave platform using existing key
 * information.
 *
 * @param key_info The enclave-specific key information to derive the seal key
 * with.
 * @param key_info_size The size of the **key_info** buffer.
 * @param key_buffer Upon success, this points to the resulting seal key, which should be freed with oe_free_key().
 * @param key_buffer_size Upon success, this contains the size of the **key_buffer** buffer, which should be freed with oe_free_key().
 *
 * @retval OE_OK The seal key was successfully requested.
 * @retval OE_INVALID_PARAMETER At least one parameter is invalid.
 * @retval OE_INVALID_CPUSVN **key_info** contains an invalid CPUSVN.
 * @retval OE_INVALID_ISVSVN **key_info** contains an invalid ISVSVN.
 * @retval OE_INVALID_KEYNAME **key_info** contains an invalid KEYNAME.
 * @retval OE_OUT_OF_MEMORY Failed to allocate memory.
 */
oe_result_t oe_get_seal_key_v2(
    const uint8_t* key_info,
    size_t key_info_size,
    uint8_t** key_buffer,
    size_t* key_buffer_size);

/**
 * This enumeration defines the type of a asymmetric key.
 */
typedef enum _oe_asymmetric_key_type {
    /**
     * A secp256r1/NIST P-256 elliptic curve key.
     */
    OE_ASYMMETRIC_KEY_EC_SECP256P1 = 1,

    /**
     * Unused.
     */
    _OE_ASYMMETRIC_KEY_TYPE_MAX = OE_ENUM_MAX,
} oe_asymmetric_key_type_t;
/**< typedef enum _oe_asymmetric_key_type oe_asymmetric_key_type_t*/

/**
 * This enumeration defines the format of the asymmetric key.
 */
typedef enum _oe_asymmetric_key_format {
    /**
     * The PEM format.
     */
    OE_ASYMMETRIC_KEY_PEM = 1,

    /**
     * Unused.
     */
    _OE_ASYMMETRIC_KEY_FORMAT_MAX = OE_ENUM_MAX,
} oe_asymmetric_key_format_t;
/**< typedef enum _oe_asymmetric_key_format oe_asymmetric_key_format_t*/

typedef struct _oe_asymmetric_key_params
{
    /**
     *  The type of asymmetric key.
     */
    oe_asymmetric_key_type_t type;

    /**
     * The exported format of the key.
     */
    oe_asymmetric_key_format_t format;

    /**
     * Optional user data to add to the key derivation.
     */
    void* user_data;

    /**
     * The size of user_data.
     */
    size_t user_data_size;
} oe_asymmetric_key_params_t;
/**< typedef enum _oe_asymmetric_key_params oe_asymmetric_key_params_t*/

/**
 * Returns a public key that is associated with the identity of the enclave
 * and the specified policy.
 *
 * @param seal_policy The policy for the identity properties used to derive
 * the key.
 * @param key_params The parameters for the asymmetric key derivation.
 * @param key_buffer A pointer to the buffer that on success contains the
 * requested public key.
 * @param key_buffer_size On success, this contains size of key_buffer.
 * @param key_info Optional pointer to a buffer for the enclave-specific key
 * information which can be used to retrieve the same key later on a newer
 * security version.
 * @param key_info_size On success, this contains the size of key_info.
 *
 * @retval OE_OK The key was successfully requested.
 * @retval OE_INVALID_PARAMETER At least one parameter is invalid.
 * @retval OE_OUT_OF_MEMORY There is no memory available.
 * @retval OE_UNEXPECTED An unexpected error happened.
 */
oe_result_t oe_get_public_key_by_policy(
    oe_seal_policy_t seal_policy,
    const oe_asymmetric_key_params_t* key_params,
    uint8_t** key_buffer,
    size_t* key_buffer_size,
    uint8_t** key_info,
    size_t* key_info_size);

/**
 * Returns a public key that is associated with the identity of the enclave.
 *
 * @param key_params The parameters for the asymmetric key derivation.
 * @param key_info The enclave-specific key information to derive the key.
 * @param key_info_size The size of the key_info buffer.
 * @param key_buffer A pointer to the buffer that on success contains the
 * requested public key.
 * @param key_buffer_size On success, this contains size of key_buffer.
 *
 * @retval OE_OK The key was successfully requested.
 * @retval OE_INVALID_PARAMETER At least one parameter is invalid.
 * @retval OE_INVALID_CPUSVN The platform specific data has an invalid CPUSVN.
 * @retval OE_INVALID_ISVSVN The platform specific data has an invalid ISVSVN.
 * @retval OE_INVALID_KEYNAME The platform specific data has an invalid KEYNAME.
 */
oe_result_t oe_get_public_key(
    const oe_asymmetric_key_params_t* key_params,
    const uint8_t* key_info,
    size_t key_info_size,
    uint8_t** key_buffer,
    size_t* key_buffer_size);

/**
 * Returns a private key that is associated with the identity of the enclave
 * and the specified policy.
 *
 * @param seal_policy The policy for the identity properties used to derive
 * the asymmetric key.
 * @param key_params The parameters for the asymmetric key derivation.
 * @param key_buffer A pointer to the buffer that on success contains the
 * requested private key.
 * @param key_buffer_size On success, this contains size of key_buffer.
 * @param key_info Optional pointer to a buffer for the enclave-specific key
 * information which can be used to retrieve the same key later on a newer
 * security version.
 * @param key_info_size On success, this contains the size of key_info.
 *
 * @retval OE_OK The key was successfully requested.
 * @retval OE_INVALID_PARAMETER At least one parameter is invalid.
 * @retval OE_OUT_OF_MEMORY There is no memory available.
 * @retval OE_UNEXPECTED An unexpected error happened.
 */
oe_result_t oe_get_private_key_by_policy(
    oe_seal_policy_t seal_policy,
    const oe_asymmetric_key_params_t* key_params,
    uint8_t** key_buffer,
    size_t* key_buffer_size,
    uint8_t** key_info,
    size_t* key_info_size);

/**
 * Returns a private key that is associated with the identity of the enclave.
 *
 * @param key_params The parameters for the asymmetric key derivation.
 * @param key_info The enclave-specific key information to derive the key.
 * @param key_info_size The size of the key_info buffer.
 * @param key_buffer A pointer to the buffer that on success contains the
 * requested private key.
 * @param key_buffer_size On success, this contains size of key_buffer.
 *
 * @retval OE_OK The key was successfully requested.
 * @retval OE_INVALID_PARAMETER At least one parameter is invalid.
 * @retval OE_INVALID_CPUSVN The platform specific data has an invalid CPUSVN.
 * @retval OE_INVALID_ISVSVN The platform specific data has an invalid ISVSVN.
 * @retval OE_INVALID_KEYNAME The platform specific data has an invalid KEYNAME.
 */
oe_result_t oe_get_private_key(
    const oe_asymmetric_key_params_t* key_params,
    const uint8_t* key_info,
    size_t key_info_size,
    uint8_t** key_buffer,
    size_t* key_buffer_size);

/**
 * Frees the given key and/or key info.
 *
 * @param key_buffer If not NULL, the key buffer to free.
 * @param key_buffer_size The size of key_buffer.
 * @param key_info If not NULL, the key info to free.
 * @param key_info_size The size of key_info.
 */
void oe_free_key(
    uint8_t* key_buffer,
    size_t key_buffer_size,
    uint8_t* key_info,
    size_t key_info_size);

/**
 * Get a symmetric encryption key from the enclave platform using existing key
 * information.
 *
 * @param key_info The enclave-specific key information to derive the seal key
 * with.
 * @param key_info_size The size of the **key_info** buffer.
 * @param key_buffer Upon success, this points to the resulting seal key, which
 * should be freed with oe_free_key().
 * @param key_buffer_size Upon success, this contains the size of the
 * **key_buffer** buffer, which should be freed with oe_free_key().
 *
 * @retval OE_OK The seal key was successfully requested.
 * @retval OE_INVALID_PARAMETER At least one parameter is invalid.
 * @retval OE_INVALID_CPUSVN **key_info** contains an invalid CPUSVN.
 * @retval OE_INVALID_ISVSVN **key_info** contains an invalid ISVSVN.
 * @retval OE_INVALID_KEYNAME **key_info** contains an invalid KEYNAME.
 * @retval OE_OUT_OF_MEMORY Failed to allocate memory.
 */
oe_result_t oe_get_seal_key_v2(
    const uint8_t* key_info,
    size_t key_info_size,
    uint8_t** key_buffer,
    size_t* key_buffer_size);

/* Free a key and/or key info.
 *
 * @param[in] key_buffer If non-NULL, the key buffer to free.
 * @param[in] key_info If non-NULL, the key info buffer to free.
 */
void oe_free_seal_key(uint8_t* key_buffer, uint8_t* key_info);

/**
 * Obtains the enclave handle.
 *
 * This function returns the enclave handle for the current enclave. The
 * host obtains this handle by calling **oe_create_enclave()**, which
 * passes the enclave handle to the enclave during initialization. The
 * handle is an address inside the host address space.
 *
 * @deprecated This function is deprecated. Host application code should use
 * edger8r generated code instead.
 *
 * @returns the enclave handle.
 */
OE_DEPRECATED(oe_enclave_t* oe_get_enclave(void),
    "This function is deprecated. Host application code should use edger8r generated code instead.");

/**
 * Dereference another enclave and reclaim its resources if this was the last
 * reference. Once this is performed, the other enclave can no longer be accessed.
 *
 * @param enclave The instance of the other enclave to be terminated, which was
 * previously obtained by calling a generated oe_create_<foo>_enclave() API.
 *
 * @returns Returns OE_OK on success.
 *
 */
oe_result_t oe_terminate_enclave(oe_enclave_t* enclave);

/**
 * An enclave can call this API to create a handle to pass to the host.
 *
 * @param[in] secure_address The address to create a handle for.
 * @param[out] handle A handle that can be passed to the host application.
 *
 * @returns Returns OE_OK on success.
 */
oe_result_t oe_allocate_handle(
    void* secure_address,
    ptrdiff_t* handle);

/**
 * An enclave can call this API to resolve a handle to the secure address.
 *
 * @param[in] handle The handle to resolve.
 * @param[out] secure_address The secure address associated with the handle.
 *
 * @returns Returns OE_OK on success.
 */
oe_result_t oe_resolve_handle(
    ptrdiff_t handle,
    void* secure_address);

/** 
 * An enclave can call this API to free a handle, e.g., before it frees the
 * memory the secure_address points to.
 *
 * @param[in] handle The handle to free.
 *
 * @returns Returns OE_OK on success.
 */
void oe_free_handle(ptrdiff_t handle);

/**
 * Generate a sequence of random bytes.
 *
 * This function generates a sequence of random bytes.
 *
 * @param data the buffer that will be filled with random bytes
 * @param size the size of the buffer
 *
 * @return OE_OK on success
 */
oe_result_t oe_random(void* data, size_t size);

#undef OE_ECALL
#define OE_ECALL

OE_EXTERNC_END

#endif /* _OE_ENCLAVE_H */<|MERGE_RESOLUTION|>--- conflicted
+++ resolved
@@ -309,7 +309,6 @@
 #endif
 
 #if (OE_API_VERSION < 2)
-<<<<<<< HEAD
 #define oe_get_report             oe_get_report_v1
 #define oe_get_target_info        oe_get_target_info_v1
 #define oe_get_seal_key_by_policy oe_get_seal_key_by_policy_v1
@@ -319,11 +318,6 @@
 #define oe_get_target_info        oe_get_target_info_v2
 #define oe_get_seal_key_by_policy oe_get_seal_key_by_policy_v2
 #define oe_get_seal_key           oe_get_seal_key_v2
-=======
-#define oe_get_report oe_get_report_v1
-#else
-#define oe_get_report oe_get_report_v2
->>>>>>> ed9759eb
 #endif
 
 /**
@@ -357,11 +351,7 @@
  * @retval OE_OUT_OF_MEMORY Failed to allocate memory.
  *
  */
-<<<<<<< HEAD
 OE_DEPRECATED(oe_result_t oe_get_report_v1(
-=======
-oe_result_t oe_get_report_v1(
->>>>>>> ed9759eb
     uint32_t flags,
     const uint8_t* report_data,
     size_t report_data_size,
@@ -404,8 +394,6 @@
     size_t* report_buffer_size);
 
 /**
-<<<<<<< HEAD
-=======
  * Get a report signed by the enclave platform for use in attestation.
  *
  * This function creates a report to be used in local or remote attestation. The
@@ -438,22 +426,18 @@
     size_t* report_buffer_size);
 
 /**
->>>>>>> ed9759eb
  * Frees a report buffer obtained from oe_get_report.
  *
  * @param[in] report_buffer The report buffer to free.
  */
 void oe_free_report(uint8_t* report_buffer);
 
-<<<<<<< HEAD
-=======
 #if (OE_API_VERSION < 2)
 #define oe_get_target_info oe_get_target_info_v1
 #else
 #define oe_get_target_info oe_get_target_info_v2
 #endif
 
->>>>>>> ed9759eb
 /**
  * Extracts additional platform specific data from the report and writes
  * it to *target_info_buffer*. After calling this function, the
@@ -479,11 +463,7 @@
  * @retval OE_BUFFER_TOO_SMALL **target_info_buffer** is NULL or too small.
  *
  */
-<<<<<<< HEAD
 OE_DEPRECATED(oe_result_t oe_get_target_info_v1(
-=======
-oe_result_t oe_get_target_info_v1(
->>>>>>> ed9759eb
     const uint8_t* report,
     size_t report_size,
     void* target_info_buffer,
@@ -517,8 +497,6 @@
     size_t* target_info_size);
 
 /**
-<<<<<<< HEAD
-=======
  * Extracts additional platform specific data from the report and writes
  * it to *target_info_buffer*. After calling this function, the
  * *target_info_buffer* can used for the *opt_params* field in *oe_get_report*.
@@ -545,7 +523,6 @@
     size_t* target_info_size);
 
 /**
->>>>>>> ed9759eb
  * Frees target info obtained from oe_get_target_info.
  *
  * @param[in] target_info The platform specific data to free.
@@ -596,35 +573,8 @@
     oe_report_t* parsed_report);
 
 /**
- * Get a symmetric encryption key derived from the specified policy and coupled
- * to the enclave platform.
- *
- * @deprecated This function is deprecated. Use oe_get_seal_key_by_policy_v2() instead.
- *
- * @param seal_policy The policy for the identity properties used to derive the
- * seal key.
- * @param key_buffer The buffer to write the resulting seal key to.
- * @param key_buffer_size The size of the **key_buffer** buffer. If this is too
- * small, this function sets it to the required size and returns
- * OE_BUFFER_TOO_SMALL. When this function success, the number of bytes written
- * to key_buffer is set to it.
- * @param key_info Optional buffer for the enclave-specific key information which
- * can be used to retrieve the same key later, on a newer security version.
- * @param key_info_size The size of the **key_info** buffer. If this is too
- small,
- * this function sets it to the required size and returns OE_BUFFER_TOO_SMALL.
- * When this function success, the number of bytes written to key_info is set to
- * it.
- *
- * @retval OE_OK The seal key was successfully requested.
- * @retval OE_INVALID_PARAMETER At least one parameter is invalid.
- * @retval OE_BUFFER_TOO_SMALL The **key_buffer** or **key_info** buffer is too
- * small.
- * @retval OE_UNEXPECTED An unexpected error happened.
- */
-<<<<<<< HEAD
-OE_DEPRECATED(oe_result_t oe_get_seal_key_by_policy_v1(
-=======
+ * This enumeration type defines the policy used to derive a seal key.
+ */
 typedef enum _oe_seal_policy {
     /**
      * Key is derived from a measurement of the enclave. Under this policy,
@@ -645,11 +595,6 @@
 } oe_seal_policy_t;
 /**< typedef enum _oe_seal_policy oe_seal_policy_t*/
 
-#if (OE_API_VERSION < 2)
-#define oe_get_seal_key_by_policy oe_get_seal_key_by_policy_v1
-#else
-#define oe_get_seal_key_by_policy oe_get_seal_key_by_policy_v2
-#endif
 
 /**
  * Get a symmetric encryption key derived from the specified policy and coupled
@@ -680,8 +625,7 @@
  * small.
  * @retval OE_UNEXPECTED An unexpected error happened.
  */
-oe_result_t oe_get_seal_key_by_policy_v1(
->>>>>>> ed9759eb
+OE_DEPRECATED(oe_result_t oe_get_seal_key_by_policy_v1(
     oe_seal_policy_t seal_policy,
     uint8_t* key_buffer,
     size_t* key_buffer_size,
@@ -714,8 +658,6 @@
     size_t* key_info_size);
 
 /**
-<<<<<<< HEAD
-=======
  * Get a symmetric encryption key derived from the specified policy and coupled
  * to the enclave platform.
  *
@@ -752,7 +694,6 @@
 #endif
 
 /**
->>>>>>> ed9759eb
  * Get a symmetric encryption key from the enclave platform using existing key
  * information.
  *
@@ -775,11 +716,7 @@
  * @retval OE_INVALID_ISVSVN **key_info** contains an invalid ISVSVN.
  * @retval OE_INVALID_KEYNAME **key_info** contains an invalid KEYNAME.
  */
-<<<<<<< HEAD
 OE_DEPRECATED(oe_result_t oe_get_seal_key_v1(
-=======
-oe_result_t oe_get_seal_key_v1(
->>>>>>> ed9759eb
     const uint8_t* key_info,
     size_t key_info_size,
     uint8_t* key_buffer,
