// Copyright (c) Microsoft Corporation. All rights reserved.
// Licensed under the MIT License.

/**
 * @file enclave.h
 *
 * This file defines the programming interface for developing enclaves.
 *
 */
#ifndef _OE_ENCLAVE_H
#define _OE_ENCLAVE_H

#ifdef _OE_HOST_H
#error "enclave.h and host.h must not be included in the same compilation unit."
#endif

#include "bits/context.h"
<<<<<<< HEAD
#include "bits/sha.h"
#include "defs.h"
#include "exception.h"
#include "report.h"
#include "result.h"
#include "thread.h"
#include "types.h"
=======
#include "bits/defs.h"
#include "bits/properties.h"
#include "bits/report.h"
#include "bits/result.h"
#include "bits/thread.h"
#include "bits/types.h"
>>>>>>> 57bda64d

OE_EXTERNC_BEGIN

/**
* Register a new vectored exception handler.
*
* Call this function to add a new vectored exception handler. If successful, the
* registered handler will be called when an exception happens inside the
* enclave.
*
* @param isFirstHandler The parameter indicates that the input handler should be
* the first exception handler to be called. If it is false, the input handler
* will be appended to the end of exception handler chain, otherwise it will be
* added as the first handler in the exception handler chain.
* @param vectoredHandler The input vectored exception handler to register. It
* must be a function defined in the enclave. The same handler can only be
* registered once; a 2nd registration will fail. If the function succeeds, the
* handler may removed later by passing it to
* oe_remove_vectored_exception_handler().
*
* @returns OE_OK successful
* @returns OE_INVALID_PARAMETER a parameter is invalid
* @returns OE_FAILED failed to add handler
*/
oe_result_t oe_add_vectored_exception_handler(
    bool isFirstHandler,
    oe_vectored_exception_handler vectoredHandler);

/**
* Remove an existing vectored exception handler.
*
* @param vectoredHandler The pointer to a registered exception handler returned
* from a successful oe_add_vectored_exception_handler() call.
*
* @returns OE_OK success
* @returns OE_INVALID_PARAMETER a parameter is invalid
* @returns OE_FAILED failed to remove handler
*/
oe_result_t oe_remove_vectored_exception_handler(
    oe_vectored_exception_handler vectoredHandler);

/**
 * Perform a high-level enclave function call (OCALL).
 *
 * Call the host function whose name is given by the **func** parameter.
 * The host must define a corresponding function with the following
 * prototype.
 *
 *     OE_OCALL void (*)(void* args);
 *
 * The meaning of the **args** parameter is defined by the implementer of the
 * function and may be null.
 *
 * This function is implemented using the low-level oe_ecall() interface
 * where the function number is given by the **OE_FUNC_CALL_HOST** constant.
 *
 * Note that the return value of this function only indicates the success of
 * the call and not of the underlying function. The OCALL implementation must
 * define its own error reporting scheme based on **args**.
 *
 * @param func The name of the enclave function that will be called.
 * @param args The arguments to be passed to the enclave function.
 *
 * @returns This function return **OE_OK** on success.
 *
 */
oe_result_t oe_call_host(const char* func, void* args);

/**
 * Check whether the given buffer is strictly within the enclave.
 *
 * Check whether the buffer given by the **ptr** and **size** parameters is
 * strictly within the enclave's memory. If so, return true. If any
 * portion of the buffer lies outside the enclave's memory, return false.
 *
 * @param ptr The pointer pointer to buffer.
 * @param size The size of buffer
 *
 * @retval true The buffer is strictly within the enclave.
 * @retval false At least some part of the buffer is outside the enclave, or
 * the arguments are invalid. For example, if **ptr** is null or **size**
 * causes arithmetic operations to wrap.
 *
 */
bool oe_is_within_enclave(const void* ptr, size_t size);

/**
 * Check whether the given buffer is strictly outside the enclave.
 *
 * Check whether the buffer given by the **ptr** and **size** parameters is
 * strictly outside the enclave's memory. If so, return true. If any
 * portion of the buffer lies within the enclave's memory, return false.
 *
 * @param ptr The pointer to buffer.
 * @param size The size of buffer.
 *
 * @retval true The buffer is strictly outside the enclave.
 * @retval false At least some part of the buffer is inside the enclave, or
 * the arguments are invalid. For example, if **ptr** is null or **size**
 * causes arithmetic operations to wrap.
 *
 */
bool oe_is_outside_enclave(const void* ptr, size_t size);

/**
 * Allocate bytes from the host's heap.
 *
 * This function allocates **size** bytes from the host's heap and returns the
 * address of the allocated memory. The implementation performs an OCALL to
 * the host, which calls malloc(). To free the memory, it must be passed to
 * oe_host_free().
 *
 * @param size The number of bytes to be allocated.
 *
 * @returns The allocated memory or NULL if unable to allocate the memory.
 *
 */
void* oe_host_malloc(size_t size);

/**
 * Reallocate bytes from the host's heap.
 *
 * This function changes the size of the memory block pointed to by **ptr**
 * on the host's heap to **size** bytes. The memory block may be moved to a
 * new location, which is returned by this function. The implementation
 * performs an OCALL to the host, which calls realloc(). To free the memory,
 * it must be passed to oe_host_free().
 *
 * @param ptr The memory block to change the size of. If NULL, this method
 * allocates **size** bytes as if oe_host_malloc was invoked. If not NULL,
 * it should be a pointer returned by a previous call to oe_host_calloc,
 * oe_host_malloc or oe_host_realloc.
 * @param size The number of bytes to be allocated. If 0, this method
 * deallocates the memory at **ptr**. If the new size is larger, the value
 * of the memory in the new allocated range is indeterminate.
 *
 * @returns The pointer to the reallocated memory or NULL if **ptr** was
 * freed by setting **size** to 0. This method also returns NULL if it was
 * unable to reallocate the memory, in which case the original **ptr**
 * remains valid and its contents are unchanged.
 *
 */
void* oe_host_realloc(void* ptr, size_t size);

/**
 * Allocate zero-filled bytes from the host's heap.
 *
 * This function allocates **size** bytes from the host's heap and fills it
 * with zero character. It returns the address of the allocated memory. The
 * implementation performs an OCALL to the host, which calls calloc().
 * To free the memory, it must be passed to oe_host_free().
 *
 * @param size The number of bytes to be allocated and zero-filled.
 *
 * @returns The allocated memory or NULL if unable to allocate the memory.
 *
 */
void* oe_host_calloc(size_t nmemb, size_t size);

/**
 * Releases allocated memory.
 *
 * This function releases memory allocated with oe_host_malloc() or
 * oe_host_calloc() by performing an OCALL where the host calls free().
 *
 * @param ptr Pointer to memory to be released or null.
 *
 */
void oe_host_free(void* ptr);

/**
 * Make a heap copy of a string.
 *
 * This function allocates memory on the host's heap, copies the **str**
 * parameter to that memory, and returns a pointer to the newly allocated
 * memory.
 *
 * @param str The string to be copied.
 *
 * @returns A pointer to the newly allocated string or NULL if unable to
 * allocate the storage.
 */
char* oe_host_strdup(const char* str);

/**
 * Abort execution by causing and illegal instruction exception.
 *
 * This function aborts execution by executing the UD2 instruction.
 */
void oe_abort(void);

/**
 * Called whenever an assertion fails.
 *
 * This internal function is called when the expression of the oe_assert()
 * macro evaluates to zero. For example:
 *
 *     oe_assert(x > y);
 *
 * If the expression evaluates to zero, this function is called with the
 * string representation of the expression as well as the file, the line, and
 * the function name where the macro was expanded.
 *
 * The __oe_assert_fail() function performs a host call to print a message
 * and then calls oe_abort().
 *
 * @param expr The argument of the oe_assert() macro.
 * @param file The name of the file where oe_assert() was invoked.
 * @param line The line number where oe_assert() was invoked.
 * @param func The name of the function that invoked oe_assert().
 *
 */
void __oe_assert_fail(
    const char* expr,
    const char* file,
    int line,
    const char* func);

#ifndef NDEBUG
#define oe_assert(EXPR)                                                \
    do                                                                 \
    {                                                                  \
        if (!(EXPR))                                                   \
            __oe_assert_fail(#EXPR, __FILE__, __LINE__, __FUNCTION__); \
    } while (0)
#else
#define oe_assert(EXPR)
#endif

/**
 * Get a report signed by the enclave platform for use in attestation.
 *
 * This function creates a report to be used in local or remote attestation. The
 * report shall contain the data given by the **reportData** parameter.
 *
 * If the *reportBuffer* is NULL or *reportSize* parameter is too small,
 * this function returns OE_BUFFER_TOO_SMALL.
 *
 * @param options Specifying default value (0) generates a report for local
 * attestation. Specifying OE_REPORT_OPTIONS_REMOTE_ATTESTATION generates a
 * report for remote attestation.
 * @param reportData The report data that will be included in the report.
 * @param reportDataSize The size of the **reportData** in bytes.
 * @param optParams Optional additional parameters needed for the current
 * enclave type. For SGX, this can be sgx_target_info_t for local attestation.
 * @param optParamsSize The size of the **optParams** buffer.
 * @param reportBuffer The buffer to where the resulting report will be copied.
 * @param reportBufferSize The size of the **report** buffer. This is set to the
 * required size of the report buffer on return.
 *
 * @retval OE_OK The report was successfully created.
 * @retval OE_INVALID_PARAMETER At least one parameter is invalid.
 * @retval OE_BUFFER_TOO_SMALL The **reportBuffer** buffer is NULL or too small.
 * @retval OE_OUT_OF_MEMORY Failed to allocate memory.
 *
 */
oe_result_t oe_get_report(
    uint32_t options,
    const uint8_t* reportData,
    uint32_t reportDataSize,
    const void* optParams,
    uint32_t optParamsSize,
    uint8_t* reportBuffer,
    uint32_t* reportBufferSize);

/**
 * Parse an enclave report into a standard format for reading.
 *
 * @param report The buffer containing the report to parse.
 * @param reportSize The size of the **report** buffer.
 * @param parsedReport The **oe_report_t** structure to populate with the report
 * properties in a standard format. The *parsedReport* holds pointers to fields
 * within the supplied *report* and must not be used beyond the lifetime of the
 * *report*.
 *
 * @retval OE_OK The report was successfully created.
 * @retval OE_INVALID_PARAMETER At least one parameter is invalid.
 *
 */
oe_result_t oe_parse_report(
    const uint8_t* report,
    uint32_t reportSize,
    oe_report_t* parsedReport);

/**
 * Verify the integrity of the report and its signature.
 *
 * This function verifies that the report signature is valid. If the report is
 * local, it verifies that it is correctly signed by the enclave
 * platform. If the report is remote, it verifies that the signing authority is
 * rooted to a trusted authority such as the enclave platform manufacturer.
 *
 * @param report The buffer containing the report to verify.
 * @param reportSize The size of the **report** buffer.
 * @param parsedReport Optional **oe_report_t** structure to populate with the
 * report properties in a standard format.
 *
 * @retval OE_OK The report was successfully created.
 * @retval OE_INVALID_PARAMETER At least one parameter is invalid.
 *
 */
oe_result_t oe_verify_report(
    const uint8_t* report,
    uint32_t reportSize,
    oe_report_t* parsedReport);

typedef enum _oe_seal_id_policy {
    OE_SEAL_ID_UNIQUE = 1,
    OE_SEAL_ID_PRODUCT = 2,
} oe_seal_id_policy_t;

/**
* Get a symmetric encryption key derived from the specified policy and coupled
* to the enclave platform.
*
* @param sealPolicy The policy for the identity properties used to derive the
* seal key.
* @param keyBuffer The buffer to write the resulting seal key to.
* @param keyBufferSize The size of the **keyBuffer** buffer. If this is too
* small, this function sets it to the required size and returns
* OE_BUFFER_TOO_SMALL. When this function success, the number of bytes written
* to keyBuffer is set to it.
* @param keyInfo Optional buffer for the enclave-specific key information which
* can be used to retrieve the same key later, on a newer security version.
* @param keyInfoSize The size of the **keyInfo** buffer. If this is too small,
* this function sets it to the required size and returns OE_BUFFER_TOO_SMALL.
* When this function success, the number of bytes written to keyInfo is set to
* it.

* @retval OE_OK The seal key was successfully requested.
* @retval OE_INVALID_PARAMETER At least one parameter is invalid.
* @retval OE_BUFFER_TOO_SMALL The **keyBuffer** or **keyInfo** buffer is too
* small.
* @retval OE_UNEXPECTED An unexpected error happened.
*/
oe_result_t oe_get_seal_key_by_policy(
    oe_seal_id_policy_t sealPolicy,
    uint8_t* keyBuffer,
    uint32_t* keyBufferSize,
    uint8_t* keyInfo,
    uint32_t* keyInfoSize);

/**
* Get a symmetric encryption key from the enclave platform using existing key
* information.
*
* @param keyInfo The enclave-specific key information to derive the seal key
* with.
* @param keyInfoSize The size of the **keyInfo** buffer.
* @param keyBuffer The buffer to write the resulting seal key to. It will not
* be changed if this function fails.
* @param keyBufferSize The size of the **keyBuffer** buffer. If this is too
* small, this function sets it to the required size and returns
* OE_BUFFER_TOO_SMALL. When this function success, the number of bytes written
* to keyBuffer is set to it.
*
* @retval OE_OK The seal key was successfully requested.
* @retval OE_INVALID_PARAMETER At least one parameter is invalid.
* @retval OE_BUFFER_TOO_SMALL The **keyBuffer** buffer is too small.
* @retval OE_INVALID_CPUSVN **keyInfo** contains an invalid CPUSVN.
* @retval OE_INVALID_ISVSVN **keyInfo** contains an invalid ISVSVN.
* @retval OE_INVALID_KEYNAME **keyInfo** contains an invalid KEYNAME.
*/
oe_result_t oe_get_seal_key(
    const uint8_t* keyInfo,
    uint32_t keyInfoSize,
    uint8_t* keyBuffer,
    uint32_t* keyBufferSize);
OE_EXTERNC_END

#endif /* _OE_ENCLAVE_H */<|MERGE_RESOLUTION|>--- conflicted
+++ resolved
@@ -15,22 +15,13 @@
 #endif
 
 #include "bits/context.h"
-<<<<<<< HEAD
-#include "bits/sha.h"
-#include "defs.h"
-#include "exception.h"
-#include "report.h"
-#include "result.h"
-#include "thread.h"
-#include "types.h"
-=======
 #include "bits/defs.h"
+#include "bits/exception.h"
 #include "bits/properties.h"
 #include "bits/report.h"
 #include "bits/result.h"
 #include "bits/thread.h"
 #include "bits/types.h"
->>>>>>> 57bda64d
 
 OE_EXTERNC_BEGIN
 
@@ -48,7 +39,7 @@
 * @param vectoredHandler The input vectored exception handler to register. It
 * must be a function defined in the enclave. The same handler can only be
 * registered once; a 2nd registration will fail. If the function succeeds, the
-* handler may removed later by passing it to
+* handler may be removed later by passing it to
 * oe_remove_vectored_exception_handler().
 *
 * @returns OE_OK successful
