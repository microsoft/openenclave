--- conflicted
+++ resolved
@@ -48,19 +48,11 @@
     const oe_sgx_enclave_properties_t* properties)
 {
     int rc = -1;
-<<<<<<< HEAD
     oe_enclave_image_t oeimage;
     FILE* os = NULL;
 
     /* Open ELF file */
     if (_oe_load_enclave_image(path, &oeimage) != OE_OK)
-=======
-    elf64_t elf;
-    FILE* os = NULL;
-
-    /* Open ELF file */
-    if (elf64_load(path, &elf) != 0)
->>>>>>> 4143c023
     {
         Err("cannot load ELF file: %s", path);
         goto done;
@@ -74,51 +66,31 @@
     {
         elf64_sym_t sym;
 
-<<<<<<< HEAD
-        if (Elf64_FindSymbolByName(&oeimage.elf, "_start", &sym) != 0)
-=======
-        if (elf64_find_symbol_by_name(&elf, "_start", &sym) != 0)
->>>>>>> 4143c023
+        if (elf64_find_symbol_by_name(&oeimage.elf, "_start", &sym) != 0)
         {
             Err("entry point not found: _start()");
             goto done;
         }
 
-<<<<<<< HEAD
-        if (Elf64_FindSymbolByName(&oeimage.elf, "oe_num_pages", &sym) != 0)
-=======
-        if (elf64_find_symbol_by_name(&elf, "oe_num_pages", &sym) != 0)
->>>>>>> 4143c023
+        if (elf64_find_symbol_by_name(&oeimage.elf, "oe_num_pages", &sym) != 0)
         {
             Err("oe_num_pages() undefined");
             goto done;
         }
 
-<<<<<<< HEAD
-        if (Elf64_FindSymbolByName(&oeimage.elf, "oe_base_heap_page", &sym) != 0)
-=======
-        if (elf64_find_symbol_by_name(&elf, "oe_base_heap_page", &sym) != 0)
->>>>>>> 4143c023
+        if (elf64_find_symbol_by_name(&oeimage.elf, "oe_base_heap_page", &sym) != 0)
         {
             Err("oe_base_heap_page() undefined");
             goto done;
         }
 
-<<<<<<< HEAD
-        if (Elf64_FindSymbolByName(&oeimage.elf, "oe_num_heap_pages", &sym) != 0)
-=======
-        if (elf64_find_symbol_by_name(&elf, "oe_num_heap_pages", &sym) != 0)
->>>>>>> 4143c023
+        if (elf64_find_symbol_by_name(&oeimage.elf, "oe_num_heap_pages", &sym) != 0)
         {
             Err("oe_num_heap_pages() undefined");
             goto done;
         }
 
-<<<<<<< HEAD
-        if (Elf64_FindSymbolByName(&oeimage.elf, "oe_virtual_base_addr", &sym) != 0)
-=======
-        if (elf64_find_symbol_by_name(&elf, "oe_virtual_base_addr", &sym) != 0)
->>>>>>> 4143c023
+        if (elf64_find_symbol_by_name(&oeimage.elf, "oe_virtual_base_addr", &sym) != 0)
         {
             Err("oe_virtual_base_addr() undefined");
             goto done;
@@ -131,12 +103,8 @@
     if (oe_sgx_update_enclave_properties(
             &oeimage, OE_INFO_SECTION_NAME, properties) != OE_OK)
     {
-<<<<<<< HEAD
 #if 0
-        if (Elf64_AddSection(
-=======
         if (elf64_add_section(
->>>>>>> 4143c023
                 &elf,
                 OE_INFO_SECTION_NAME,
                 SHT_PROGBITS,
@@ -186,11 +154,7 @@
     if (os)
         fclose(os);
 
-<<<<<<< HEAD
     _oe_unload_enclave_image(&oeimage);
-=======
-    elf64_unload(&elf);
->>>>>>> 4143c023
 
     return rc;
 }
@@ -452,14 +416,10 @@
     oe_sgx_enclave_properties_t* properties)
 {
     oe_result_t result = OE_UNEXPECTED;
-<<<<<<< HEAD
     oe_enclave_image_t oeimage;
 
     /* clear ELF magic */
     oeimage.elf.magic = 0;
-=======
-    elf64_t elf = ELF64_INIT;
->>>>>>> 4143c023
 
     if (properties)
         memset(properties, 0, sizeof(oe_sgx_enclave_properties_t));
@@ -469,12 +429,7 @@
         OE_RAISE(OE_INVALID_PARAMETER);
 
     /* Load the ELF image */
-<<<<<<< HEAD
     OE_CHECK(_oe_load_enclave_image(path, &oeimage));
-=======
-    if (elf64_load(path, &elf) != 0)
-        OE_RAISE(OE_FAILURE);
->>>>>>> 4143c023
 
     /* Load the SGX enclave properties */
     OE_CHECK(oe_sgx_load_properties(&oeimage, OE_INFO_SECTION_NAME, properties));
@@ -483,13 +438,8 @@
 
 done:
 
-<<<<<<< HEAD
     if (oeimage.elf.magic == ELF_MAGIC)
         _oe_unload_enclave_image(&oeimage);
-=======
-    if (elf.magic == ELF_MAGIC)
-        elf64_unload(&elf);
->>>>>>> 4143c023
 
     return result;
 }
