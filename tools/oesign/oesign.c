--- conflicted
+++ resolved
@@ -1,18 +1,18 @@
 // Copyright (c) Open Enclave SDK contributors.
 // Licensed under the MIT License.
+#include <ctype.h>
 #include <openenclave/internal/properties.h>
 #include <openenclave/internal/raise.h>
 #include <openenclave/internal/sgxcreate.h>
 #include <openenclave/internal/sgxsign.h>
 #include <openenclave/internal/str.h>
-
 #include <stdio.h>
 #include <sys/stat.h>
 #include "../host/sgx/cpuid.h"
 #include "../host/sgx/enclave.h"
+#include "../host/strings.h"
 #include "oe_err.h"
 #include "oeinfo.h"
-#include <openenclave/corelibc/string.h>
 
 typedef struct _optional_bool
 {
@@ -43,19 +43,13 @@
 typedef struct _config_file_options
 {
     optional_bool_t debug;
-    optional_bool_t kss;
     optional_uint64_t num_heap_pages;
     optional_uint64_t num_stack_pages;
     optional_uint64_t num_tcs;
     optional_uint16_t product_id;
     optional_uint16_t security_version;
-<<<<<<< HEAD
-    optional_oe_uuid_t isv_family_id;
-    optional_oe_uuid_t isv_ext_product_id;
-=======
     optional_oe_uuid_t family_id;
-    optional_oe_uuid_t ext_product_id;
->>>>>>> ff3d54cc
+    optional_oe_uuid_t extended_product_id;
 } config_file_options_t;
 
 int uuid_from_string(str_t* str, uint8_t* uuid, size_t expected_size);
@@ -125,26 +119,6 @@
             options->debug.value = (bool)value;
             options->debug.has_value = true;
         }
-        else if (strcmp(str_ptr(&lhs), "Kss") == 0)
-        {
-            uint64_t value;
-
-            if (options->kss.has_value)
-            {
-                oe_err("%s(%zu): Duplicate 'Kss' value provided", path, line);
-                goto done;
-            }
-
-            // Debug must be 0 or 1
-            if (str_u64(&rhs, &value) != 0 || (value > 1))
-            {
-                oe_err("%s(%zu): 'Kss' value must be 0 or 1", path, line);
-                goto done;
-            }
-
-            options->kss.value = (bool)value;
-            options->kss.has_value = true;
-        }
         else if (strcmp(str_ptr(&lhs), "NumHeapPages") == 0)
         {
             uint64_t n;
@@ -278,20 +252,14 @@
             options->security_version.value = n;
             options->security_version.has_value = true;
         }
-        else if (strcmp(str_ptr(&lhs), "IsvFamilyID") == 0)
+        else if (strcmp(str_ptr(&lhs), "FamilyID") == 0)
         {
             oe_uuid_t id;
 
-<<<<<<< HEAD
-            if (options->isv_family_id.has_value)
-=======
             if (options->family_id.has_value)
->>>>>>> ff3d54cc
-            {
-                oe_err(
-                    "%s(%zu): Duplicate 'IsvFamilyID' value provided",
-                    path,
-                    line);
+            {
+                oe_err(
+                    "%s(%zu): Duplicate 'FamilyID' value provided", path, line);
                 goto done;
             }
 
@@ -301,7 +269,7 @@
                 if (rc != 0)
                 {
                     oe_err(
-                        "%s(%zu): bad value for 'IsvFamilyID': %s, rc=%d",
+                        "%s(%zu): bad value for 'FamilyID': %s, rc=%d",
                         path,
                         line,
                         str_ptr(&rhs),
@@ -310,26 +278,17 @@
                 }
             }
 
-<<<<<<< HEAD
-            memcpy(&options->isv_family_id.value, &id, sizeof(id));
-            options->isv_family_id.has_value = true;
-=======
             memcpy(&options->family_id.value, &id, sizeof(id));
             options->family_id.has_value = true;
->>>>>>> ff3d54cc
-        }
-        else if (strcmp(str_ptr(&lhs), "IsvExtProductID") == 0)
+        }
+        else if (strcmp(str_ptr(&lhs), "ExtendedProductID") == 0)
         {
             oe_uuid_t id;
 
-<<<<<<< HEAD
-            if (options->isv_ext_product_id.has_value)
-=======
-            if (options->ext_product_id.has_value)
->>>>>>> ff3d54cc
-            {
-                oe_err(
-                    "%s(%zu): Duplicate 'IsvExtProductID' value provided",
+            if (options->extended_product_id.has_value)
+            {
+                oe_err(
+                    "%s(%zu): Duplicate 'ExtendedProductID' value provided",
                     path,
                     line);
                 goto done;
@@ -341,7 +300,7 @@
                 if (rc != 0)
                 {
                     oe_err(
-                        "%s(%zu): bad value for 'IsvExtProductID': %s, rc=%d",
+                        "%s(%zu): bad value for 'ExtendedProductID': %s, rc=%d",
                         path,
                         line,
                         str_ptr(&rhs),
@@ -350,13 +309,8 @@
                 }
             }
 
-<<<<<<< HEAD
-            memcpy(&options->isv_ext_product_id.value, &id, sizeof(id));
-            options->isv_ext_product_id.has_value = true;
-=======
-            memcpy(&options->ext_product_id.value, &id, sizeof(id));
-            options->ext_product_id.has_value = true;
->>>>>>> ff3d54cc
+            memcpy(&options->extended_product_id.value, &id, sizeof(id));
+            options->extended_product_id.has_value = true;
         }
         else
         {
@@ -503,15 +457,6 @@
             properties->config.attributes &= ~SGX_FLAGS_DEBUG;
     }
 
-    /* Kss option is present */
-    if (options->kss.has_value)
-    {
-        if (options->kss.value)
-            properties->config.attributes |= SGX_FLAGS_KSS;
-        else
-            properties->config.attributes &= ~SGX_FLAGS_KSS;
-    }
-
     /* If ProductID option is present */
     if (options->product_id.has_value)
         properties->config.product_id = options->product_id.value;
@@ -520,38 +465,24 @@
     if (options->security_version.has_value)
         properties->config.security_version = options->security_version.value;
 
-<<<<<<< HEAD
-    if (options->kss.has_value && options->kss.value)
-    {
-        if (options->isv_family_id.has_value)
-            memcpy(
-                properties->config.isv_family_id,
-                &options->isv_family_id.value,
-                sizeof(options->isv_family_id.value));
-
-        if (options->isv_ext_product_id.has_value)
-            memcpy(
-                properties->config.isv_ext_product_id,
-                &options->isv_ext_product_id.value,
-                 sizeof(options->isv_ext_product_id.value));
-=======
     bool kss_supported = _is_kss_supported();
-    if (kss_supported) {
+    if (kss_supported)
+    {
         if (options->family_id.has_value)
             memcpy(
                 properties->config.family_id,
                 &options->family_id.value,
                 sizeof(options->family_id.value));
 
-        if (options->ext_product_id.has_value)
+        if (options->extended_product_id.has_value)
             memcpy(
-                properties->config.ext_product_id,
-                &options->ext_product_id.value,
-                    sizeof(options->ext_product_id.value));
-
-        if (options->family_id.has_value || options->ext_product_id.has_value)
-            properties->config.attributes |= SGX_FLAGS_KSS;
->>>>>>> ff3d54cc
+                properties->config.extended_product_id,
+                &options->extended_product_id.value,
+                sizeof(options->extended_product_id.value));
+
+        if (options->family_id.has_value ||
+            options->extended_product_id.has_value)
+            properties->config.attributes |= OE_SGX_FLAGS_KSS;
     }
 
     /* If NumHeapPages option is present */
@@ -718,13 +649,8 @@
                 engine_id,
                 engine_load_path,
                 key_id,
-<<<<<<< HEAD
-                properties.config.isv_family_id,
-                properties.config.isv_ext_product_id,
-=======
                 properties.config.family_id,
-                properties.config.ext_product_id,
->>>>>>> ff3d54cc
+                properties.config.extended_product_id,
                 (sgx_sigstruct_t*)properties.sigstruct),
             "oe_sgx_sign_enclave_from_engine() failed: result=%s (%#x)",
             oe_result_str(result),
@@ -758,6 +684,8 @@
             pem_size,
             signature_data,
             signature_size,
+            properties.config.family_id,
+            properties.config.extended_product_id,
             (sgx_sigstruct_t*)properties.sigstruct);
 
         if (result != OE_OK)
@@ -796,13 +724,8 @@
                 properties.config.security_version,
                 pem_data,
                 pem_size,
-<<<<<<< HEAD
-                properties.config.isv_family_id,
-                properties.config.isv_ext_product_id,
-=======
                 properties.config.family_id,
-                properties.config.ext_product_id,
->>>>>>> ff3d54cc
+                properties.config.extended_product_id,
                 (sgx_sigstruct_t*)properties.sigstruct),
             "oe_sgx_sign_enclave() failed: result=%s (%#x)",
             oe_result_str(result),
@@ -849,7 +772,7 @@
             properties.config.product_id,
             properties.config.security_version,
             properties.config.family_id,
-            properties.config.ext_product_id,
+            properties.config.extended_product_id,
             &digest),
         "oe_sgx_get_sigstruct_digest(): result=%s (%#x)",
         oe_result_str(result),
@@ -875,12 +798,6 @@
     return 0;
 }
 
- bool is_hex(char ch)
-{
-    return (ch >= '0' && ch <= '9') || (ch >= 'a' && ch <= 'f') ||
-           (ch >= 'A' && ch <= 'F');
-}
-
 unsigned char hexpair2char(char a, char b)
 {
     return (unsigned char)((hexchar2int(a) << 4) | hexchar2int(b));
@@ -888,6 +805,7 @@
 
 int uuid_from_string(str_t* str, uint8_t* uuid, size_t expected_size)
 {
+    int rc = -1;
     size_t index = 0;
     size_t size = 0;
     char* id_copy;
@@ -896,14 +814,11 @@
 
     id_copy = oe_strdup(str_ptr(str));
     if (!id_copy)
-        return -1;
+        goto done;
 
     size = strlen(id_copy);
     if (size != 36)
-    {
-        free(id_copy);
-        return -1;
-    }
+        goto done;
 
     index = 0;
 
@@ -912,11 +827,8 @@
         if (id_copy[i] == '-')
             continue;
 
-        if (index >= expected_size || !is_hex(id_copy[i]))
-        {
-            free(id_copy);
-            return -1;
-        }
+        if (index >= expected_size || !isxdigit(id_copy[i]))
+            goto done;
 
         if (firstDigit)
         {
@@ -929,10 +841,9 @@
             firstDigit = true;
         }
     }
-    if (index < expected_size)
-    {
-        free(id_copy);
-        return -1;
-    }
-    return 0;
+    if (index == expected_size)
+        rc = 0;
+done:
+    oe_free(id_copy);
+    return rc;
 }